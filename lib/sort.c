--- conflicted
+++ resolved
@@ -43,14 +43,9 @@
 
 /**
  * swap_words_32 - swap two elements in 32-bit chunks
-<<<<<<< HEAD
- * @a, @b: pointers to the elements
- * @size: element size (must be a multiple of 4)
-=======
  * @a: pointer to the first element to swap
  * @b: pointer to the second element to swap
  * @n: element size (must be a multiple of 4)
->>>>>>> 4b972a01
  *
  * Exchange the two objects in memory.  This exploits base+index addressing,
  * which basically all CPUs have, to minimize loop overhead computations.
@@ -71,14 +66,9 @@
 
 /**
  * swap_words_64 - swap two elements in 64-bit chunks
-<<<<<<< HEAD
- * @a, @b: pointers to the elements
- * @size: element size (must be a multiple of 8)
-=======
  * @a: pointer to the first element to swap
  * @b: pointer to the second element to swap
  * @n: element size (must be a multiple of 8)
->>>>>>> 4b972a01
  *
  * Exchange the two objects in memory.  This exploits base+index
  * addressing, which basically all CPUs have, to minimize loop overhead
@@ -112,14 +102,9 @@
 
 /**
  * swap_bytes - swap two elements a byte at a time
-<<<<<<< HEAD
- * @a, @b: pointers to the elements
- * @size: element size
-=======
  * @a: pointer to the first element to swap
  * @b: pointer to the second element to swap
  * @n: element size
->>>>>>> 4b972a01
  *
  * This is the fallback if alignment doesn't allow using larger chunks.
  */
