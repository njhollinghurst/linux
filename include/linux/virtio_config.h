--- conflicted
+++ resolved
@@ -255,9 +255,6 @@
 {
 	unsigned status = dev->config->get_status(dev);
 
-<<<<<<< HEAD
-	BUG_ON(status & VIRTIO_CONFIG_S_DRIVER_OK);
-=======
 	WARN_ON(status & VIRTIO_CONFIG_S_DRIVER_OK);
 
 	/*
@@ -279,7 +276,6 @@
 	 * driver's vring_interrupt() will see vq->broken as false so
 	 * we won't lose any notification.
 	 */
->>>>>>> 980555e9
 	dev->config->set_status(dev, status | VIRTIO_CONFIG_S_DRIVER_OK);
 }
 
