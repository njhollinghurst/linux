--- conflicted
+++ resolved
@@ -12,21 +12,7 @@
 #include <linux/time64.h>
 #include <linux/timex.h>
 
-<<<<<<< HEAD
-typedef s32		old_time32_t;
-
-struct old_timespec32 {
-	old_time32_t	tv_sec;
-	s32		tv_nsec;
-};
-
-struct old_timeval32 {
-	old_time32_t	tv_sec;
-	s32		tv_usec;
-};
-=======
 #include <vdso/time32.h>
->>>>>>> 04d5ce62
 
 struct old_itimerspec32 {
 	struct old_timespec32 it_interval;
