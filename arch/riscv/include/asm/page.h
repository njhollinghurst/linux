--- conflicted
+++ resolved
@@ -123,35 +123,20 @@
 	((x) >= PAGE_OFFSET && (!IS_ENABLED(CONFIG_64BIT) || (x) < PAGE_OFFSET + KERN_VIRT_SIZE))
 
 #define linear_mapping_pa_to_va(x)	((void *)((unsigned long)(x) + kernel_map.va_pa_offset))
-<<<<<<< HEAD
-#define kernel_mapping_pa_to_va(y)	({						\
-	unsigned long _y = y;								\
-	(IS_ENABLED(CONFIG_XIP_KERNEL) && _y < phys_ram_base) ?					\
-		(void *)((unsigned long)(_y) + kernel_map.va_kernel_xip_pa_offset) :		\
-		(void *)((unsigned long)(_y) + kernel_map.va_kernel_pa_offset + XIP_OFFSET);	\
-=======
 #define kernel_mapping_pa_to_va(y)	({					\
 	unsigned long _y = (unsigned long)(y);					\
 	(IS_ENABLED(CONFIG_XIP_KERNEL) && _y < phys_ram_base) ?			\
 		(void *)(_y + kernel_map.va_kernel_xip_pa_offset) :		\
 		(void *)(_y + kernel_map.va_kernel_pa_offset + XIP_OFFSET);	\
->>>>>>> 6e66e96e
 	})
 #define __pa_to_va_nodebug(x)		linear_mapping_pa_to_va(x)
 
 #define linear_mapping_va_to_pa(x)	((unsigned long)(x) - kernel_map.va_pa_offset)
 #define kernel_mapping_va_to_pa(y) ({						\
-<<<<<<< HEAD
-	unsigned long _y = y;							\
-	(IS_ENABLED(CONFIG_XIP_KERNEL) && _y < kernel_map.virt_addr + XIP_OFFSET) ?	\
-		((unsigned long)(_y) - kernel_map.va_kernel_xip_pa_offset) :		\
-		((unsigned long)(_y) - kernel_map.va_kernel_pa_offset - XIP_OFFSET);	\
-=======
 	unsigned long _y = (unsigned long)(y);					\
 	(IS_ENABLED(CONFIG_XIP_KERNEL) && _y < kernel_map.virt_addr + XIP_OFFSET) ? \
 		(_y - kernel_map.va_kernel_xip_pa_offset) :			\
 		(_y - kernel_map.va_kernel_pa_offset - XIP_OFFSET);		\
->>>>>>> 6e66e96e
 	})
 
 #define __va_to_pa_nodebug(x)	({						\
