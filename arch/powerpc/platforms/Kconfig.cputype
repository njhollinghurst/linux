config PPC64
	bool "64-bit kernel"
	default n
	help
	  This option selects whether a 32-bit or a 64-bit kernel
	  will be built.

menu "Processor support"
choice
	prompt "Processor Type"
	depends on PPC32
	default 6xx
	help
	  There are five families of 32 bit PowerPC chips supported.
	  The most common ones are the desktop and server CPUs (601, 603,
	  604, 740, 750, 74xx) CPUs from Freescale and IBM, with their
	  embedded 512x/52xx/82xx/83xx/86xx counterparts.
	  The other embeeded parts, namely 4xx, 8xx, e200 (55xx) and e500
	  (85xx) each form a family of their own that is not compatible
	  with the others.

	  If unsure, select 52xx/6xx/7xx/74xx/82xx/83xx/86xx.

config 6xx
	bool "512x/52xx/6xx/7xx/74xx/82xx/83xx/86xx"
	select PPC_FPU

config PPC_85xx
	bool "Freescale 85xx"
	select E500
	select FSL_SOC
	select MPC85xx

config PPC_8xx
	bool "Freescale 8xx"
	select FSL_SOC
	select 8xx
	select PPC_LIB_RHEAP

config 40x
	bool "AMCC 40x"
	select PPC_DCR_NATIVE
	select PPC_UDBG_16550
	select 4xx_SOC
	select PPC_PCI_CHOICE

config 44x
	bool "AMCC 44x"
	select PPC_DCR_NATIVE
	select PPC_UDBG_16550
	select 4xx_SOC
	select PPC_PCI_CHOICE
	select PHYS_64BIT

config E200
	bool "Freescale e200"

endchoice

config POWER4_ONLY
	bool "Optimize for POWER4"
	depends on PPC64
	default n
	---help---
	  Cause the compiler to optimize for POWER4/POWER5/PPC970 processors.
	  The resulting binary will not work on POWER3 or RS64 processors
	  when compiled with binutils 2.15 or later.

config POWER3
	bool
	depends on PPC64
	default y if !POWER4_ONLY

config POWER4
	depends on PPC64
	def_bool y

config TUNE_CELL
	bool "Optimize for Cell Broadband Engine"
	depends on PPC64
	help
	  Cause the compiler to optimize for the PPE of the Cell Broadband
	  Engine. This will make the code run considerably faster on Cell
	  but somewhat slower on other machines. This option only changes
	  the scheduling of instructions, not the selection of instructions
	  itself, so the resulting kernel will keep running on all other
	  machines. When building a kernel that is supposed to run only
	  on Cell, you should also select the POWER4_ONLY option.

# this is temp to handle compat with arch=ppc
config 8xx
	bool

config E500
	select FSL_EMB_PERFMON
	bool

config PPC_E500MC
	bool "e500mc Support"
	select PPC_FPU
	depends on E500

config PPC_FPU
	bool
	default y if PPC64

config 4xx
	bool
	depends on 40x || 44x
	default y

config BOOKE
	bool
	depends on E200 || E500 || 44x
	default y

config FSL_BOOKE
	bool
	depends on E200 || E500
	default y

config FSL_EMB_PERFMON
	bool "Freescale Embedded Perfmon"
	depends on E500 || PPC_83xx
	help
	  This is the Performance Monitor support found on the e500 core
	  and some e300 cores (c3 and c4).  Select this only if your
	  core supports the Embedded Performance Monitor APU

config PTE_64BIT
	bool
	depends on 44x || E500 || PPC_86xx
	default y if PHYS_64BIT

config PHYS_64BIT
<<<<<<< HEAD
	bool 'Large physical address support' if E500 || PPC_86xx
	depends on (44x || E500 || PPC_86xx) && !PPC_83xx && !PPC_82xx
	select RESOURCES_64BIT
=======
	bool 'Large physical address support' if E500
	depends on 44x || E500
	default y if 44x
>>>>>>> 6b2ada82
	---help---
	  This option enables kernel support for larger than 32-bit physical
	  addresses.  This feature may not be available on all cores.

	  If you have more than 3.5GB of RAM or so, you also need to enable
	  SWIOTLB under Kernel Options for this to work.  The actual number
	  is platform-dependent.

	  If in doubt, say N here.

config ALTIVEC
	bool "AltiVec Support"
	depends on CLASSIC32 || POWER4
	---help---
	  This option enables kernel support for the Altivec extensions to the
	  PowerPC processor. The kernel currently supports saving and restoring
	  altivec registers, and turning on the 'altivec enable' bit so user
	  processes can execute altivec instructions.

	  This option is only usefully if you have a processor that supports
	  altivec (G4, otherwise known as 74xx series), but does not have
	  any affect on a non-altivec cpu (it does, however add code to the
	  kernel).

	  If in doubt, say Y here.

config VSX
	bool "VSX Support"
	depends on POWER4 && ALTIVEC && PPC_FPU
	---help---

	  This option enables kernel support for the Vector Scaler extensions
	  to the PowerPC processor. The kernel currently supports saving and
	  restoring VSX registers, and turning on the 'VSX enable' bit so user
	  processes can execute VSX instructions.

	  This option is only useful if you have a processor that supports
	  VSX (P7 and above), but does not have any affect on a non-VSX
	  CPUs (it does, however add code to the kernel).

	  If in doubt, say Y here.

config SPE
	bool "SPE Support"
	depends on E200 || (E500 && !PPC_E500MC)
	default y
	---help---
	  This option enables kernel support for the Signal Processing
	  Extensions (SPE) to the PowerPC processor. The kernel currently
	  supports saving and restoring SPE registers, and turning on the
	  'spe enable' bit so user processes can execute SPE instructions.

	  This option is only useful if you have a processor that supports
	  SPE (e500, otherwise known as 85xx series), but does not have any
	  effect on a non-spe cpu (it does, however add code to the kernel).

	  If in doubt, say Y here.

config PPC_STD_MMU
	bool
	depends on 6xx || POWER3 || POWER4 || PPC64
	default y

config PPC_STD_MMU_32
	def_bool y
	depends on PPC_STD_MMU && PPC32

config PPC_MM_SLICES
	bool
	default y if HUGETLB_PAGE || PPC_64K_PAGES
	default n

config VIRT_CPU_ACCOUNTING
	bool "Deterministic task and CPU time accounting"
	depends on PPC64
	default y
	help
	  Select this option to enable more accurate task and CPU time
	  accounting.  This is done by reading a CPU counter on each
	  kernel entry and exit and on transitions within the kernel
	  between system, softirq and hardirq state, so there is a
	  small performance impact.  This also enables accounting of
	  stolen time on logically-partitioned systems running on
	  IBM POWER5-based machines.

	  If in doubt, say Y here.

config SMP
	depends on PPC_STD_MMU
	bool "Symmetric multi-processing support"
	---help---
	  This enables support for systems with more than one CPU. If you have
	  a system with only one CPU, say N. If you have a system with more
	  than one CPU, say Y.  Note that the kernel does not currently
	  support SMP machines with 603/603e/603ev or PPC750 ("G3") processors
	  since they have inadequate hardware support for multiprocessor
	  operation.

	  If you say N here, the kernel will run on single and multiprocessor
	  machines, but will use only one CPU of a multiprocessor machine. If
	  you say Y here, the kernel will run on single-processor machines.
	  On a single-processor machine, the kernel will run faster if you say
	  N here.

	  If you don't know what to do here, say N.

config NR_CPUS
	int "Maximum number of CPUs (2-1024)"
	range 2 1024
	depends on SMP
	default "32" if PPC64
	default "4"

config NOT_COHERENT_CACHE
	bool
	depends on 4xx || 8xx || E200 || PPC_MPC512x
	default y

config CHECK_CACHE_COHERENCY
	bool

endmenu<|MERGE_RESOLUTION|>--- conflicted
+++ resolved
@@ -133,15 +133,8 @@
 	default y if PHYS_64BIT
 
 config PHYS_64BIT
-<<<<<<< HEAD
 	bool 'Large physical address support' if E500 || PPC_86xx
 	depends on (44x || E500 || PPC_86xx) && !PPC_83xx && !PPC_82xx
-	select RESOURCES_64BIT
-=======
-	bool 'Large physical address support' if E500
-	depends on 44x || E500
-	default y if 44x
->>>>>>> 6b2ada82
 	---help---
 	  This option enables kernel support for larger than 32-bit physical
 	  addresses.  This feature may not be available on all cores.
