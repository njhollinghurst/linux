/******************************************************************************
 *
 * This file is provided under a dual BSD/GPLv2 license.  When using or
 * redistributing this file, you may do so under either license.
 *
 * GPL LICENSE SUMMARY
 *
 * Copyright(c) 2007 - 2014 Intel Corporation. All rights reserved.
 * Copyright(c) 2013 - 2014 Intel Mobile Communications GmbH
 *
 * This program is free software; you can redistribute it and/or modify
 * it under the terms of version 2 of the GNU General Public License as
 * published by the Free Software Foundation.
 *
 * This program is distributed in the hope that it will be useful, but
 * WITHOUT ANY WARRANTY; without even the implied warranty of
 * MERCHANTABILITY or FITNESS FOR A PARTICULAR PURPOSE.  See the GNU
 * General Public License for more details.
 *
 * You should have received a copy of the GNU General Public License
 * along with this program; if not, write to the Free Software
 * Foundation, Inc., 51 Franklin Street, Fifth Floor, Boston, MA 02110,
 * USA
 *
 * The full GNU General Public License is included in this distribution
 * in the file called COPYING.
 *
 * Contact Information:
 *  Intel Linux Wireless <ilw@linux.intel.com>
 * Intel Corporation, 5200 N.E. Elam Young Parkway, Hillsboro, OR 97124-6497
 *
 * BSD LICENSE
 *
 * Copyright(c) 2005 - 2014 Intel Corporation. All rights reserved.
 * Copyright(c) 2013 - 2014 Intel Mobile Communications GmbH
 * All rights reserved.
 *
 * Redistribution and use in source and binary forms, with or without
 * modification, are permitted provided that the following conditions
 * are met:
 *
 *  * Redistributions of source code must retain the above copyright
 *    notice, this list of conditions and the following disclaimer.
 *  * Redistributions in binary form must reproduce the above copyright
 *    notice, this list of conditions and the following disclaimer in
 *    the documentation and/or other materials provided with the
 *    distribution.
 *  * Neither the name Intel Corporation nor the names of its
 *    contributors may be used to endorse or promote products derived
 *    from this software without specific prior written permission.
 *
 * THIS SOFTWARE IS PROVIDED BY THE COPYRIGHT HOLDERS AND CONTRIBUTORS
 * "AS IS" AND ANY EXPRESS OR IMPLIED WARRANTIES, INCLUDING, BUT NOT
 * LIMITED TO, THE IMPLIED WARRANTIES OF MERCHANTABILITY AND FITNESS FOR
 * A PARTICULAR PURPOSE ARE DISCLAIMED. IN NO EVENT SHALL THE COPYRIGHT
 * OWNER OR CONTRIBUTORS BE LIABLE FOR ANY DIRECT, INDIRECT, INCIDENTAL,
 * SPECIAL, EXEMPLARY, OR CONSEQUENTIAL DAMAGES (INCLUDING, BUT NOT
 * LIMITED TO, PROCUREMENT OF SUBSTITUTE GOODS OR SERVICES; LOSS OF USE,
 * DATA, OR PROFITS; OR BUSINESS INTERRUPTION) HOWEVER CAUSED AND ON ANY
 * THEORY OF LIABILITY, WHETHER IN CONTRACT, STRICT LIABILITY, OR TORT
 * (INCLUDING NEGLIGENCE OR OTHERWISE) ARISING IN ANY WAY OUT OF THE USE
 * OF THIS SOFTWARE, EVEN IF ADVISED OF THE POSSIBILITY OF SUCH DAMAGE.
 *
 *****************************************************************************/
#ifndef __iwl_op_mode_h__
#define __iwl_op_mode_h__

#include <linux/netdevice.h>
#include <linux/debugfs.h>

struct iwl_op_mode;
struct iwl_trans;
struct sk_buff;
struct iwl_device_cmd;
struct iwl_rx_cmd_buffer;
struct iwl_fw;
struct iwl_cfg;

/**
 * DOC: Operational mode - what is it ?
 *
 * The operational mode (a.k.a. op_mode) is the layer that implements
 * mac80211's handlers. It knows two APIs: mac80211's and the fw's. It uses
 * the transport API to access the HW. The op_mode doesn't need to know how the
 * underlying HW works, since the transport layer takes care of that.
 *
 * There can be several op_mode: i.e. different fw APIs will require two
 * different op_modes. This is why the op_mode is virtualized.
 */

/**
 * DOC: Life cycle of the Operational mode
 *
 * The operational mode has a very simple life cycle.
 *
 *	1) The driver layer (iwl-drv.c) chooses the op_mode based on the
 *	   capabilities advertised by the fw file (in TLV format).
 *	2) The driver layer starts the op_mode (ops->start)
 *	3) The op_mode registers mac80211
 *	4) The op_mode is governed by mac80211
 *	5) The driver layer stops the op_mode
 */

/**
 * struct iwl_op_mode_ops - op_mode specific operations
 *
 * The op_mode exports its ops so that external components can start it and
 * interact with it. The driver layer typically calls the start and stop
 * handlers, the transport layer calls the others.
 *
 * All the handlers MUST be implemented
 *
 * @start: start the op_mode. The transport layer is already allocated.
 *	May sleep
 * @stop: stop the op_mode. Must free all the memory allocated.
 *	May sleep
 * @rx: Rx notification to the op_mode. rxb is the Rx buffer itself. Cmd is the
 *	HCMD this Rx responds to. Can't sleep.
 * @queue_full: notifies that a HW queue is full.
 *	Must be atomic and called with BH disabled.
 * @queue_not_full: notifies that a HW queue is not full any more.
 *	Must be atomic and called with BH disabled.
 * @hw_rf_kill:notifies of a change in the HW rf kill switch. True means that
 *	the radio is killed. Return %true if the device should be stopped by
 *	the transport immediately after the call. May sleep.
 * @free_skb: allows the transport layer to free skbs that haven't been
 *	reclaimed by the op_mode. This can happen when the driver is freed and
 *	there are Tx packets pending in the transport layer.
 *	Must be atomic
 * @nic_error: error notification. Must be atomic and must be called with BH
 *	disabled.
 * @cmd_queue_full: Called when the command queue gets full. Must be atomic and
 *	called with BH disabled.
 * @nic_config: configure NIC, called before firmware is started.
 *	May sleep
 * @wimax_active: invoked when WiMax becomes active. May sleep
 * @enter_d0i3: configure the fw to enter d0i3. return 1 to indicate d0i3
 *	entrance is aborted (e.g. due to held reference). May sleep.
 * @exit_d0i3: configure the fw to exit d0i3. May sleep.
 */
struct iwl_op_mode_ops {
	struct iwl_op_mode *(*start)(struct iwl_trans *trans,
				     const struct iwl_cfg *cfg,
				     const struct iwl_fw *fw,
				     struct dentry *dbgfs_dir);
	void (*stop)(struct iwl_op_mode *op_mode);
<<<<<<< HEAD
	void (*rx)(struct iwl_op_mode *op_mode, struct iwl_rx_cmd_buffer *rxb);
	void (*napi_add)(struct iwl_op_mode *op_mode,
			 struct napi_struct *napi,
			 struct net_device *napi_dev,
			 int (*poll)(struct napi_struct *, int),
			 int weight);
=======
	void (*rx)(struct iwl_op_mode *op_mode, struct napi_struct *napi,
		   struct iwl_rx_cmd_buffer *rxb);
>>>>>>> ecc7c518
	void (*queue_full)(struct iwl_op_mode *op_mode, int queue);
	void (*queue_not_full)(struct iwl_op_mode *op_mode, int queue);
	bool (*hw_rf_kill)(struct iwl_op_mode *op_mode, bool state);
	void (*free_skb)(struct iwl_op_mode *op_mode, struct sk_buff *skb);
	void (*nic_error)(struct iwl_op_mode *op_mode);
	void (*cmd_queue_full)(struct iwl_op_mode *op_mode);
	void (*nic_config)(struct iwl_op_mode *op_mode);
	void (*wimax_active)(struct iwl_op_mode *op_mode);
	int (*enter_d0i3)(struct iwl_op_mode *op_mode);
	int (*exit_d0i3)(struct iwl_op_mode *op_mode);
};

int iwl_opmode_register(const char *name, const struct iwl_op_mode_ops *ops);
void iwl_opmode_deregister(const char *name);

/**
 * struct iwl_op_mode - operational mode
 * @ops: pointer to its own ops
 *
 * This holds an implementation of the mac80211 / fw API.
 */
struct iwl_op_mode {
	const struct iwl_op_mode_ops *ops;

	char op_mode_specific[0] __aligned(sizeof(void *));
};

static inline void iwl_op_mode_stop(struct iwl_op_mode *op_mode)
{
	might_sleep();
	op_mode->ops->stop(op_mode);
}

static inline void iwl_op_mode_rx(struct iwl_op_mode *op_mode,
<<<<<<< HEAD
				  struct iwl_rx_cmd_buffer *rxb)
{
	return op_mode->ops->rx(op_mode, rxb);
=======
				  struct napi_struct *napi,
				  struct iwl_rx_cmd_buffer *rxb)
{
	return op_mode->ops->rx(op_mode, napi, rxb);
>>>>>>> ecc7c518
}

static inline void iwl_op_mode_queue_full(struct iwl_op_mode *op_mode,
					  int queue)
{
	op_mode->ops->queue_full(op_mode, queue);
}

static inline void iwl_op_mode_queue_not_full(struct iwl_op_mode *op_mode,
					      int queue)
{
	op_mode->ops->queue_not_full(op_mode, queue);
}

static inline bool __must_check
iwl_op_mode_hw_rf_kill(struct iwl_op_mode *op_mode, bool state)
{
	might_sleep();
	return op_mode->ops->hw_rf_kill(op_mode, state);
}

static inline void iwl_op_mode_free_skb(struct iwl_op_mode *op_mode,
					struct sk_buff *skb)
{
	op_mode->ops->free_skb(op_mode, skb);
}

static inline void iwl_op_mode_nic_error(struct iwl_op_mode *op_mode)
{
	op_mode->ops->nic_error(op_mode);
}

static inline void iwl_op_mode_cmd_queue_full(struct iwl_op_mode *op_mode)
{
	op_mode->ops->cmd_queue_full(op_mode);
}

static inline void iwl_op_mode_nic_config(struct iwl_op_mode *op_mode)
{
	might_sleep();
	op_mode->ops->nic_config(op_mode);
}

static inline void iwl_op_mode_wimax_active(struct iwl_op_mode *op_mode)
{
	might_sleep();
	op_mode->ops->wimax_active(op_mode);
}

static inline int iwl_op_mode_enter_d0i3(struct iwl_op_mode *op_mode)
{
	might_sleep();

	if (!op_mode->ops->enter_d0i3)
		return 0;
	return op_mode->ops->enter_d0i3(op_mode);
}

static inline int iwl_op_mode_exit_d0i3(struct iwl_op_mode *op_mode)
{
	might_sleep();

	if (!op_mode->ops->exit_d0i3)
		return 0;
	return op_mode->ops->exit_d0i3(op_mode);
}

#endif /* __iwl_op_mode_h__ */<|MERGE_RESOLUTION|>--- conflicted
+++ resolved
@@ -144,17 +144,8 @@
 				     const struct iwl_fw *fw,
 				     struct dentry *dbgfs_dir);
 	void (*stop)(struct iwl_op_mode *op_mode);
-<<<<<<< HEAD
-	void (*rx)(struct iwl_op_mode *op_mode, struct iwl_rx_cmd_buffer *rxb);
-	void (*napi_add)(struct iwl_op_mode *op_mode,
-			 struct napi_struct *napi,
-			 struct net_device *napi_dev,
-			 int (*poll)(struct napi_struct *, int),
-			 int weight);
-=======
 	void (*rx)(struct iwl_op_mode *op_mode, struct napi_struct *napi,
 		   struct iwl_rx_cmd_buffer *rxb);
->>>>>>> ecc7c518
 	void (*queue_full)(struct iwl_op_mode *op_mode, int queue);
 	void (*queue_not_full)(struct iwl_op_mode *op_mode, int queue);
 	bool (*hw_rf_kill)(struct iwl_op_mode *op_mode, bool state);
@@ -189,16 +180,10 @@
 }
 
 static inline void iwl_op_mode_rx(struct iwl_op_mode *op_mode,
-<<<<<<< HEAD
-				  struct iwl_rx_cmd_buffer *rxb)
-{
-	return op_mode->ops->rx(op_mode, rxb);
-=======
 				  struct napi_struct *napi,
 				  struct iwl_rx_cmd_buffer *rxb)
 {
 	return op_mode->ops->rx(op_mode, napi, rxb);
->>>>>>> ecc7c518
 }
 
 static inline void iwl_op_mode_queue_full(struct iwl_op_mode *op_mode,
