--- conflicted
+++ resolved
@@ -403,12 +403,8 @@
 
 static int read_file_dma(struct seq_file *file, void *data)
 {
-<<<<<<< HEAD
-	struct ath_softc *sc = file->private;
-=======
 	struct ieee80211_hw *hw = dev_get_drvdata(file->private);
 	struct ath_softc *sc = hw->priv;
->>>>>>> c5ed1df7
 	struct ath_hw *ah = sc->sc_ah;
 	u32 val[ATH9K_NUM_DMA_DEBUG_REGS];
 	int i, qcuOffset = 0, dcuOffset = 0;
@@ -453,7 +449,6 @@
 	}
 
 	seq_puts(file, "\n");
-<<<<<<< HEAD
 
 	seq_printf(file, "qcu_stitch state:   %2x    qcu_fetch state:        %2x\n",
 		   (val[3] & 0x003c0000) >> 18, (val[3] & 0x03c00000) >> 22);
@@ -470,44 +465,8 @@
 
 	seq_printf(file, "pcu observe: 0x%x\n", REG_READ_D(ah, AR_OBS_BUS_1));
 	seq_printf(file, "AR_CR: 0x%x\n", REG_READ_D(ah, AR_CR));
-=======
->>>>>>> c5ed1df7
-
-	seq_printf(file, "qcu_stitch state:   %2x    qcu_fetch state:        %2x\n",
-		   (val[3] & 0x003c0000) >> 18, (val[3] & 0x03c00000) >> 22);
-	seq_printf(file, "qcu_complete state: %2x    dcu_complete state:     %2x\n",
-		   (val[3] & 0x1c000000) >> 26, (val[6] & 0x3));
-	seq_printf(file, "dcu_arb state:      %2x    dcu_fp state:           %2x\n",
-		   (val[5] & 0x06000000) >> 25, (val[5] & 0x38000000) >> 27);
-	seq_printf(file, "chan_idle_dur:     %3d    chan_idle_dur_valid:     %1d\n",
-		   (val[6] & 0x000003fc) >> 2, (val[6] & 0x00000400) >> 10);
-	seq_printf(file, "txfifo_valid_0:      %1d    txfifo_valid_1:          %1d\n",
-		   (val[6] & 0x00000800) >> 11, (val[6] & 0x00001000) >> 12);
-	seq_printf(file, "txfifo_dcu_num_0:   %2d    txfifo_dcu_num_1:       %2d\n",
-		   (val[6] & 0x0001e000) >> 13, (val[6] & 0x001e0000) >> 17);
-
-<<<<<<< HEAD
-	return 0;
-}
-
-static int open_file_dma(struct inode *inode, struct file *f)
-{
-	return single_open(f, read_file_dma, inode->i_private);
-}
-
-static const struct file_operations fops_dma = {
-	.open = open_file_dma,
-	.read = seq_read,
-	.owner = THIS_MODULE,
-	.llseek = seq_lseek,
-	.release = single_release,
-};
-=======
-	seq_printf(file, "pcu observe: 0x%x\n", REG_READ_D(ah, AR_OBS_BUS_1));
-	seq_printf(file, "AR_CR: 0x%x\n", REG_READ_D(ah, AR_CR));
 
 	ath9k_ps_restore(sc);
->>>>>>> c5ed1df7
 
 	return 0;
 }
@@ -567,12 +526,8 @@
 
 static int read_file_interrupt(struct seq_file *file, void *data)
 {
-<<<<<<< HEAD
-	struct ath_softc *sc = file->private;
-=======
 	struct ieee80211_hw *hw = dev_get_drvdata(file->private);
 	struct ath_softc *sc = hw->priv;
->>>>>>> c5ed1df7
 
 #define PR_IS(a, s)						\
 	do {							\
@@ -631,33 +586,12 @@
 	PR_IS("MAC-Sleep-Access", mac_sleep_access);
 
 	return 0;
-<<<<<<< HEAD
-}
-
-static int open_file_interrupt(struct inode *inode, struct file *f)
-{
-	return single_open(f, read_file_interrupt, inode->i_private);
-}
-
-static const struct file_operations fops_interrupt = {
-	.read = seq_read,
-	.open = open_file_interrupt,
-	.owner = THIS_MODULE,
-	.llseek = seq_lseek,
-	.release = single_release,
-};
-
-static int read_file_xmit(struct seq_file *file, void *data)
-{
-	struct ath_softc *sc = file->private;
-=======
 }
 
 static int read_file_xmit(struct seq_file *file, void *data)
 {
 	struct ieee80211_hw *hw = dev_get_drvdata(file->private);
 	struct ath_softc *sc = hw->priv;
->>>>>>> c5ed1df7
 
 	seq_printf(file, "%30s %10s%10s%10s\n\n", "BE", "BK", "VI", "VO");
 
@@ -703,12 +637,8 @@
 
 static int read_file_queues(struct seq_file *file, void *data)
 {
-<<<<<<< HEAD
-	struct ath_softc *sc = file->private;
-=======
 	struct ieee80211_hw *hw = dev_get_drvdata(file->private);
 	struct ath_softc *sc = hw->priv;
->>>>>>> c5ed1df7
 	struct ath_txq *txq;
 	int i;
 	static const char *qname[4] = {
@@ -729,12 +659,8 @@
 
 static int read_file_misc(struct seq_file *file, void *data)
 {
-<<<<<<< HEAD
-	struct ath_softc *sc = file->private;
-=======
 	struct ieee80211_hw *hw = dev_get_drvdata(file->private);
 	struct ath_softc *sc = hw->priv;
->>>>>>> c5ed1df7
 	struct ath_common *common = ath9k_hw_common(sc->sc_ah);
 	struct ath9k_vif_iter_data iter_data;
 	struct ath_chanctx *ctx;
@@ -825,12 +751,8 @@
 
 static int read_file_reset(struct seq_file *file, void *data)
 {
-<<<<<<< HEAD
-	struct ath_softc *sc = file->private;
-=======
 	struct ieee80211_hw *hw = dev_get_drvdata(file->private);
 	struct ath_softc *sc = hw->priv;
->>>>>>> c5ed1df7
 	static const char * const reset_cause[__RESET_TYPE_MAX] = {
 		[RESET_TYPE_BB_HANG] = "Baseband Hang",
 		[RESET_TYPE_BB_WATCHDOG] = "Baseband Watchdog",
@@ -894,61 +816,6 @@
 		TX_STAT_INC(qnum, delim_underrun);
 }
 
-<<<<<<< HEAD
-static int open_file_xmit(struct inode *inode, struct file *f)
-{
-	return single_open(f, read_file_xmit, inode->i_private);
-}
-
-static const struct file_operations fops_xmit = {
-	.read = seq_read,
-	.open = open_file_xmit,
-	.owner = THIS_MODULE,
-	.llseek = seq_lseek,
-	.release = single_release,
-};
-
-static int open_file_queues(struct inode *inode, struct file *f)
-{
-	return single_open(f, read_file_queues, inode->i_private);
-}
-
-static const struct file_operations fops_queues = {
-	.read = seq_read,
-	.open = open_file_queues,
-	.owner = THIS_MODULE,
-	.llseek = seq_lseek,
-	.release = single_release,
-};
-
-static int open_file_misc(struct inode *inode, struct file *f)
-{
-	return single_open(f, read_file_misc, inode->i_private);
-}
-
-static const struct file_operations fops_misc = {
-	.read = seq_read,
-	.open = open_file_misc,
-	.owner = THIS_MODULE,
-	.llseek = seq_lseek,
-	.release = single_release,
-};
-
-static int open_file_reset(struct inode *inode, struct file *f)
-{
-	return single_open(f, read_file_reset, inode->i_private);
-}
-
-static const struct file_operations fops_reset = {
-	.read = seq_read,
-	.open = open_file_reset,
-	.owner = THIS_MODULE,
-	.llseek = seq_lseek,
-	.release = single_release,
-};
-
-=======
->>>>>>> c5ed1df7
 void ath_debug_stat_rx(struct ath_softc *sc, struct ath_rx_status *rs)
 {
 	ath9k_cmn_debug_stat_rx(&sc->debug.stats.rxstats, rs);
@@ -1078,12 +945,8 @@
 
 static int read_file_dump_nfcal(struct seq_file *file, void *data)
 {
-<<<<<<< HEAD
-	struct ath_softc *sc = file->private;
-=======
 	struct ieee80211_hw *hw = dev_get_drvdata(file->private);
 	struct ath_softc *sc = hw->priv;
->>>>>>> c5ed1df7
 	struct ath_hw *ah = sc->sc_ah;
 	struct ath9k_nfcal_hist *h = sc->cur_chan->caldata.nfCalHist;
 	struct ath_common *common = ath9k_hw_common(ah);
@@ -1215,14 +1078,6 @@
 	ssize_t len;
 	bool tpc_enabled;
 
-<<<<<<< HEAD
-	if (!AR_SREV_9300_20_OR_LATER(ah)) {
-		/* ar9002 does not support TPC for the moment */
-		return -EOPNOTSUPP;
-	}
-
-=======
->>>>>>> c5ed1df7
 	len = min(count, sizeof(buf) - 1);
 	if (copy_from_user(buf, user_buf, len))
 		return -EFAULT;
