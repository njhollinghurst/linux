// SPDX-License-Identifier: GPL-2.0
/*
 * Copyright (C) Maxime Coquelin 2015
 * Copyright (C) STMicroelectronics SA 2017
 * Authors:  Maxime Coquelin <mcoquelin.stm32@gmail.com>
 *	     Gerald Baeza <gerald.baeza@foss.st.com>
 *	     Erwan Le Ray <erwan.leray@foss.st.com>
 *
 * Inspired by st-asc.c from STMicroelectronics (c)
 */

#include <linux/clk.h>
#include <linux/console.h>
#include <linux/delay.h>
#include <linux/dma-direction.h>
#include <linux/dmaengine.h>
#include <linux/dma-mapping.h>
#include <linux/io.h>
#include <linux/iopoll.h>
#include <linux/irq.h>
#include <linux/module.h>
#include <linux/of.h>
#include <linux/of_platform.h>
#include <linux/pinctrl/consumer.h>
#include <linux/platform_device.h>
#include <linux/pm_runtime.h>
#include <linux/pm_wakeirq.h>
#include <linux/serial_core.h>
#include <linux/serial.h>
#include <linux/spinlock.h>
#include <linux/sysrq.h>
#include <linux/tty_flip.h>
#include <linux/tty.h>

#include "serial_mctrl_gpio.h"
#include "stm32-usart.h"

static void stm32_usart_stop_tx(struct uart_port *port);
static void stm32_usart_transmit_chars(struct uart_port *port);

static inline struct stm32_port *to_stm32_port(struct uart_port *port)
{
	return container_of(port, struct stm32_port, port);
}

static void stm32_usart_set_bits(struct uart_port *port, u32 reg, u32 bits)
{
	u32 val;

	val = readl_relaxed(port->membase + reg);
	val |= bits;
	writel_relaxed(val, port->membase + reg);
}

static void stm32_usart_clr_bits(struct uart_port *port, u32 reg, u32 bits)
{
	u32 val;

	val = readl_relaxed(port->membase + reg);
	val &= ~bits;
	writel_relaxed(val, port->membase + reg);
}

static void stm32_usart_config_reg_rs485(u32 *cr1, u32 *cr3, u32 delay_ADE,
					 u32 delay_DDE, u32 baud)
{
	u32 rs485_deat_dedt;
	u32 rs485_deat_dedt_max = (USART_CR1_DEAT_MASK >> USART_CR1_DEAT_SHIFT);
	bool over8;

	*cr3 |= USART_CR3_DEM;
	over8 = *cr1 & USART_CR1_OVER8;

	if (over8)
		rs485_deat_dedt = delay_ADE * baud * 8;
	else
		rs485_deat_dedt = delay_ADE * baud * 16;

	rs485_deat_dedt = DIV_ROUND_CLOSEST(rs485_deat_dedt, 1000);
	rs485_deat_dedt = rs485_deat_dedt > rs485_deat_dedt_max ?
			  rs485_deat_dedt_max : rs485_deat_dedt;
	rs485_deat_dedt = (rs485_deat_dedt << USART_CR1_DEAT_SHIFT) &
			   USART_CR1_DEAT_MASK;
	*cr1 |= rs485_deat_dedt;

	if (over8)
		rs485_deat_dedt = delay_DDE * baud * 8;
	else
		rs485_deat_dedt = delay_DDE * baud * 16;

	rs485_deat_dedt = DIV_ROUND_CLOSEST(rs485_deat_dedt, 1000);
	rs485_deat_dedt = rs485_deat_dedt > rs485_deat_dedt_max ?
			  rs485_deat_dedt_max : rs485_deat_dedt;
	rs485_deat_dedt = (rs485_deat_dedt << USART_CR1_DEDT_SHIFT) &
			   USART_CR1_DEDT_MASK;
	*cr1 |= rs485_deat_dedt;
}

static int stm32_usart_config_rs485(struct uart_port *port,
				    struct serial_rs485 *rs485conf)
{
	struct stm32_port *stm32_port = to_stm32_port(port);
	const struct stm32_usart_offsets *ofs = &stm32_port->info->ofs;
	const struct stm32_usart_config *cfg = &stm32_port->info->cfg;
	u32 usartdiv, baud, cr1, cr3;
	bool over8;

	stm32_usart_clr_bits(port, ofs->cr1, BIT(cfg->uart_enable_bit));

	port->rs485 = *rs485conf;

	rs485conf->flags |= SER_RS485_RX_DURING_TX;

	if (rs485conf->flags & SER_RS485_ENABLED) {
		cr1 = readl_relaxed(port->membase + ofs->cr1);
		cr3 = readl_relaxed(port->membase + ofs->cr3);
		usartdiv = readl_relaxed(port->membase + ofs->brr);
		usartdiv = usartdiv & GENMASK(15, 0);
		over8 = cr1 & USART_CR1_OVER8;

		if (over8)
			usartdiv = usartdiv | (usartdiv & GENMASK(4, 0))
				   << USART_BRR_04_R_SHIFT;

		baud = DIV_ROUND_CLOSEST(port->uartclk, usartdiv);
		stm32_usart_config_reg_rs485(&cr1, &cr3,
					     rs485conf->delay_rts_before_send,
					     rs485conf->delay_rts_after_send,
					     baud);

		if (rs485conf->flags & SER_RS485_RTS_ON_SEND) {
			cr3 &= ~USART_CR3_DEP;
			rs485conf->flags &= ~SER_RS485_RTS_AFTER_SEND;
		} else {
			cr3 |= USART_CR3_DEP;
			rs485conf->flags |= SER_RS485_RTS_AFTER_SEND;
		}

		writel_relaxed(cr3, port->membase + ofs->cr3);
		writel_relaxed(cr1, port->membase + ofs->cr1);
	} else {
		stm32_usart_clr_bits(port, ofs->cr3,
				     USART_CR3_DEM | USART_CR3_DEP);
		stm32_usart_clr_bits(port, ofs->cr1,
				     USART_CR1_DEDT_MASK | USART_CR1_DEAT_MASK);
	}

	stm32_usart_set_bits(port, ofs->cr1, BIT(cfg->uart_enable_bit));

	return 0;
}

static int stm32_usart_init_rs485(struct uart_port *port,
				  struct platform_device *pdev)
{
	struct serial_rs485 *rs485conf = &port->rs485;

	rs485conf->flags = 0;
	rs485conf->delay_rts_before_send = 0;
	rs485conf->delay_rts_after_send = 0;

	if (!pdev->dev.of_node)
		return -ENODEV;

	return uart_get_rs485_mode(port);
}

static bool stm32_usart_rx_dma_enabled(struct uart_port *port)
{
	struct stm32_port *stm32_port = to_stm32_port(port);
	const struct stm32_usart_offsets *ofs = &stm32_port->info->ofs;

	if (!stm32_port->rx_ch)
		return false;

	return !!(readl_relaxed(port->membase + ofs->cr3) & USART_CR3_DMAR);
}

/* Return true when data is pending (in pio mode), and false when no data is pending. */
static bool stm32_usart_pending_rx_pio(struct uart_port *port, u32 *sr)
{
	struct stm32_port *stm32_port = to_stm32_port(port);
	const struct stm32_usart_offsets *ofs = &stm32_port->info->ofs;

	*sr = readl_relaxed(port->membase + ofs->isr);
	/* Get pending characters in RDR or FIFO */
	if (*sr & USART_SR_RXNE) {
		/* Get all pending characters from the RDR or the FIFO when using interrupts */
		if (!stm32_usart_rx_dma_enabled(port))
			return true;

		/* Handle only RX data errors when using DMA */
		if (*sr & USART_SR_ERR_MASK)
			return true;
	}

	return false;
}

static unsigned long stm32_usart_get_char_pio(struct uart_port *port)
{
	struct stm32_port *stm32_port = to_stm32_port(port);
	const struct stm32_usart_offsets *ofs = &stm32_port->info->ofs;
	unsigned long c;

	c = readl_relaxed(port->membase + ofs->rdr);
	/* Apply RDR data mask */
	c &= stm32_port->rdr_mask;

	return c;
}

static unsigned int stm32_usart_receive_chars_pio(struct uart_port *port)
{
	struct stm32_port *stm32_port = to_stm32_port(port);
	const struct stm32_usart_offsets *ofs = &stm32_port->info->ofs;
	unsigned long c;
	unsigned int size = 0;
	u32 sr;
	char flag;

	while (stm32_usart_pending_rx_pio(port, &sr)) {
		sr |= USART_SR_DUMMY_RX;
		flag = TTY_NORMAL;

		/*
		 * Status bits has to be cleared before reading the RDR:
		 * In FIFO mode, reading the RDR will pop the next data
		 * (if any) along with its status bits into the SR.
		 * Not doing so leads to misalignement between RDR and SR,
		 * and clear status bits of the next rx data.
		 *
		 * Clear errors flags for stm32f7 and stm32h7 compatible
		 * devices. On stm32f4 compatible devices, the error bit is
		 * cleared by the sequence [read SR - read DR].
		 */
		if ((sr & USART_SR_ERR_MASK) && ofs->icr != UNDEF_REG)
			writel_relaxed(sr & USART_SR_ERR_MASK,
				       port->membase + ofs->icr);

		c = stm32_usart_get_char_pio(port);
		port->icount.rx++;
		size++;
		if (sr & USART_SR_ERR_MASK) {
			if (sr & USART_SR_ORE) {
				port->icount.overrun++;
			} else if (sr & USART_SR_PE) {
				port->icount.parity++;
			} else if (sr & USART_SR_FE) {
				/* Break detection if character is null */
				if (!c) {
					port->icount.brk++;
					if (uart_handle_break(port))
						continue;
				} else {
					port->icount.frame++;
				}
			}

			sr &= port->read_status_mask;

			if (sr & USART_SR_PE) {
				flag = TTY_PARITY;
			} else if (sr & USART_SR_FE) {
				if (!c)
					flag = TTY_BREAK;
				else
					flag = TTY_FRAME;
			}
		}

		if (uart_prepare_sysrq_char(port, c))
			continue;
		uart_insert_char(port, sr, USART_SR_ORE, c, flag);
	}

	return size;
}

static void stm32_usart_push_buffer_dma(struct uart_port *port, unsigned int dma_size)
{
	struct stm32_port *stm32_port = to_stm32_port(port);
	struct tty_port *ttyport = &stm32_port->port.state->port;
	unsigned char *dma_start;
	int dma_count, i;

	dma_start = stm32_port->rx_buf + (RX_BUF_L - stm32_port->last_res);

	/*
	 * Apply rdr_mask on buffer in order to mask parity bit.
	 * This loop is useless in cs8 mode because DMA copies only
	 * 8 bits and already ignores parity bit.
	 */
	if (!(stm32_port->rdr_mask == (BIT(8) - 1)))
		for (i = 0; i < dma_size; i++)
			*(dma_start + i) &= stm32_port->rdr_mask;

	dma_count = tty_insert_flip_string(ttyport, dma_start, dma_size);
	port->icount.rx += dma_count;
	if (dma_count != dma_size)
		port->icount.buf_overrun++;
	stm32_port->last_res -= dma_count;
	if (stm32_port->last_res == 0)
		stm32_port->last_res = RX_BUF_L;
}

static unsigned int stm32_usart_receive_chars_dma(struct uart_port *port)
{
	struct stm32_port *stm32_port = to_stm32_port(port);
	unsigned int dma_size, size = 0;

	/* DMA buffer is configured in cyclic mode and handles the rollback of the buffer. */
	if (stm32_port->rx_dma_state.residue > stm32_port->last_res) {
		/* Conditional first part: from last_res to end of DMA buffer */
		dma_size = stm32_port->last_res;
		stm32_usart_push_buffer_dma(port, dma_size);
		size = dma_size;
	}

	dma_size = stm32_port->last_res - stm32_port->rx_dma_state.residue;
	stm32_usart_push_buffer_dma(port, dma_size);
	size += dma_size;

	return size;
}

static unsigned int stm32_usart_receive_chars(struct uart_port *port, bool force_dma_flush)
{
	struct stm32_port *stm32_port = to_stm32_port(port);
	const struct stm32_usart_offsets *ofs = &stm32_port->info->ofs;
	enum dma_status rx_dma_status;
	u32 sr;
	unsigned int size = 0;

	if (stm32_usart_rx_dma_enabled(port) || force_dma_flush) {
		rx_dma_status = dmaengine_tx_status(stm32_port->rx_ch,
						    stm32_port->rx_ch->cookie,
						    &stm32_port->rx_dma_state);
		if (rx_dma_status == DMA_IN_PROGRESS) {
			/* Empty DMA buffer */
			size = stm32_usart_receive_chars_dma(port);
			sr = readl_relaxed(port->membase + ofs->isr);
			if (sr & USART_SR_ERR_MASK) {
				/* Disable DMA request line */
				stm32_usart_clr_bits(port, ofs->cr3, USART_CR3_DMAR);

				/* Switch to PIO mode to handle the errors */
				size += stm32_usart_receive_chars_pio(port);

				/* Switch back to DMA mode */
				stm32_usart_set_bits(port, ofs->cr3, USART_CR3_DMAR);
			}
		} else {
			/* Disable RX DMA */
			dmaengine_terminate_async(stm32_port->rx_ch);
			stm32_usart_clr_bits(port, ofs->cr3, USART_CR3_DMAR);
			/* Fall back to interrupt mode */
			dev_dbg(port->dev, "DMA error, fallback to irq mode\n");
			size = stm32_usart_receive_chars_pio(port);
		}
	} else {
		size = stm32_usart_receive_chars_pio(port);
	}

	return size;
}

static void stm32_usart_tx_dma_complete(void *arg)
{
	struct uart_port *port = arg;
	struct stm32_port *stm32port = to_stm32_port(port);
	const struct stm32_usart_offsets *ofs = &stm32port->info->ofs;
	unsigned long flags;

	dmaengine_terminate_async(stm32port->tx_ch);
	stm32_usart_clr_bits(port, ofs->cr3, USART_CR3_DMAT);
	stm32port->tx_dma_busy = false;

	/* Let's see if we have pending data to send */
	spin_lock_irqsave(&port->lock, flags);
	stm32_usart_transmit_chars(port);
	spin_unlock_irqrestore(&port->lock, flags);
}

static void stm32_usart_tx_interrupt_enable(struct uart_port *port)
{
	struct stm32_port *stm32_port = to_stm32_port(port);
	const struct stm32_usart_offsets *ofs = &stm32_port->info->ofs;

	/*
	 * Enables TX FIFO threashold irq when FIFO is enabled,
	 * or TX empty irq when FIFO is disabled
	 */
	if (stm32_port->fifoen && stm32_port->txftcfg >= 0)
		stm32_usart_set_bits(port, ofs->cr3, USART_CR3_TXFTIE);
	else
		stm32_usart_set_bits(port, ofs->cr1, USART_CR1_TXEIE);
}

static void stm32_usart_rx_dma_complete(void *arg)
{
	struct uart_port *port = arg;
	struct tty_port *tport = &port->state->port;
	unsigned int size;
	unsigned long flags;

	spin_lock_irqsave(&port->lock, flags);
	size = stm32_usart_receive_chars(port, false);
	uart_unlock_and_check_sysrq_irqrestore(port, flags);
	if (size)
		tty_flip_buffer_push(tport);
}

static void stm32_usart_tx_interrupt_disable(struct uart_port *port)
{
	struct stm32_port *stm32_port = to_stm32_port(port);
	const struct stm32_usart_offsets *ofs = &stm32_port->info->ofs;

	if (stm32_port->fifoen && stm32_port->txftcfg >= 0)
		stm32_usart_clr_bits(port, ofs->cr3, USART_CR3_TXFTIE);
	else
		stm32_usart_clr_bits(port, ofs->cr1, USART_CR1_TXEIE);
}

static void stm32_usart_transmit_chars_pio(struct uart_port *port)
{
	struct stm32_port *stm32_port = to_stm32_port(port);
	const struct stm32_usart_offsets *ofs = &stm32_port->info->ofs;
	struct circ_buf *xmit = &port->state->xmit;

	if (stm32_port->tx_dma_busy) {
		stm32_usart_clr_bits(port, ofs->cr3, USART_CR3_DMAT);
		stm32_port->tx_dma_busy = false;
	}

	while (!uart_circ_empty(xmit)) {
		/* Check that TDR is empty before filling FIFO */
		if (!(readl_relaxed(port->membase + ofs->isr) & USART_SR_TXE))
			break;
		writel_relaxed(xmit->buf[xmit->tail], port->membase + ofs->tdr);
		xmit->tail = (xmit->tail + 1) & (UART_XMIT_SIZE - 1);
		port->icount.tx++;
	}

	/* rely on TXE irq (mask or unmask) for sending remaining data */
	if (uart_circ_empty(xmit))
		stm32_usart_tx_interrupt_disable(port);
	else
		stm32_usart_tx_interrupt_enable(port);
}

static void stm32_usart_transmit_chars_dma(struct uart_port *port)
{
	struct stm32_port *stm32port = to_stm32_port(port);
	const struct stm32_usart_offsets *ofs = &stm32port->info->ofs;
	struct circ_buf *xmit = &port->state->xmit;
	struct dma_async_tx_descriptor *desc = NULL;
	unsigned int count, i;

	if (stm32port->tx_dma_busy)
		return;

	stm32port->tx_dma_busy = true;

	count = uart_circ_chars_pending(xmit);

	if (count > TX_BUF_L)
		count = TX_BUF_L;

	if (xmit->tail < xmit->head) {
		memcpy(&stm32port->tx_buf[0], &xmit->buf[xmit->tail], count);
	} else {
		size_t one = UART_XMIT_SIZE - xmit->tail;
		size_t two;

		if (one > count)
			one = count;
		two = count - one;

		memcpy(&stm32port->tx_buf[0], &xmit->buf[xmit->tail], one);
		if (two)
			memcpy(&stm32port->tx_buf[one], &xmit->buf[0], two);
	}

	desc = dmaengine_prep_slave_single(stm32port->tx_ch,
					   stm32port->tx_dma_buf,
					   count,
					   DMA_MEM_TO_DEV,
					   DMA_PREP_INTERRUPT);

	if (!desc)
		goto fallback_err;

	desc->callback = stm32_usart_tx_dma_complete;
	desc->callback_param = port;

	/* Push current DMA TX transaction in the pending queue */
	if (dma_submit_error(dmaengine_submit(desc))) {
		/* dma no yet started, safe to free resources */
		dmaengine_terminate_async(stm32port->tx_ch);
		goto fallback_err;
	}

	/* Issue pending DMA TX requests */
	dma_async_issue_pending(stm32port->tx_ch);

	stm32_usart_set_bits(port, ofs->cr3, USART_CR3_DMAT);

	xmit->tail = (xmit->tail + count) & (UART_XMIT_SIZE - 1);
	port->icount.tx += count;
	return;

fallback_err:
	for (i = count; i > 0; i--)
		stm32_usart_transmit_chars_pio(port);
}

static void stm32_usart_transmit_chars(struct uart_port *port)
{
	struct stm32_port *stm32_port = to_stm32_port(port);
	const struct stm32_usart_offsets *ofs = &stm32_port->info->ofs;
	struct circ_buf *xmit = &port->state->xmit;

	if (port->x_char) {
		if (stm32_port->tx_dma_busy)
			stm32_usart_clr_bits(port, ofs->cr3, USART_CR3_DMAT);
		writel_relaxed(port->x_char, port->membase + ofs->tdr);
		port->x_char = 0;
		port->icount.tx++;
		if (stm32_port->tx_dma_busy)
			stm32_usart_set_bits(port, ofs->cr3, USART_CR3_DMAT);
		return;
	}

	if (uart_circ_empty(xmit) || uart_tx_stopped(port)) {
		stm32_usart_tx_interrupt_disable(port);
		return;
	}

	if (ofs->icr == UNDEF_REG)
		stm32_usart_clr_bits(port, ofs->isr, USART_SR_TC);
	else
		writel_relaxed(USART_ICR_TCCF, port->membase + ofs->icr);

	if (stm32_port->tx_ch)
		stm32_usart_transmit_chars_dma(port);
	else
		stm32_usart_transmit_chars_pio(port);

	if (uart_circ_chars_pending(xmit) < WAKEUP_CHARS)
		uart_write_wakeup(port);

	if (uart_circ_empty(xmit))
		stm32_usart_tx_interrupt_disable(port);
}

static irqreturn_t stm32_usart_interrupt(int irq, void *ptr)
{
	struct uart_port *port = ptr;
	struct tty_port *tport = &port->state->port;
	struct stm32_port *stm32_port = to_stm32_port(port);
	const struct stm32_usart_offsets *ofs = &stm32_port->info->ofs;
	u32 sr;
	unsigned int size;

	sr = readl_relaxed(port->membase + ofs->isr);

	if ((sr & USART_SR_RTOF) && ofs->icr != UNDEF_REG)
		writel_relaxed(USART_ICR_RTOCF,
			       port->membase + ofs->icr);

	if ((sr & USART_SR_WUF) && ofs->icr != UNDEF_REG) {
		/* Clear wake up flag and disable wake up interrupt */
		writel_relaxed(USART_ICR_WUCF,
			       port->membase + ofs->icr);
		stm32_usart_clr_bits(port, ofs->cr3, USART_CR3_WUFIE);
		if (irqd_is_wakeup_set(irq_get_irq_data(port->irq)))
			pm_wakeup_event(tport->tty->dev, 0);
	}

	/*
	 * rx errors in dma mode has to be handled ASAP to avoid overrun as the DMA request
	 * line has been masked by HW and rx data are stacking in FIFO.
	 */
	if (!stm32_port->throttled) {
		if (((sr & USART_SR_RXNE) && !stm32_usart_rx_dma_enabled(port)) ||
		    ((sr & USART_SR_ERR_MASK) && stm32_usart_rx_dma_enabled(port))) {
			spin_lock(&port->lock);
			size = stm32_usart_receive_chars(port, false);
			uart_unlock_and_check_sysrq(port);
			if (size)
				tty_flip_buffer_push(tport);
		}
	}

	if ((sr & USART_SR_TXE) && !(stm32_port->tx_ch)) {
		spin_lock(&port->lock);
		stm32_usart_transmit_chars(port);
		spin_unlock(&port->lock);
	}

	if (stm32_usart_rx_dma_enabled(port))
		return IRQ_WAKE_THREAD;
	else
		return IRQ_HANDLED;
}

static irqreturn_t stm32_usart_threaded_interrupt(int irq, void *ptr)
{
	struct uart_port *port = ptr;
	struct tty_port *tport = &port->state->port;
	struct stm32_port *stm32_port = to_stm32_port(port);
	unsigned int size;
	unsigned long flags;

	/* Receiver timeout irq for DMA RX */
	if (!stm32_port->throttled) {
		spin_lock_irqsave(&port->lock, flags);
		size = stm32_usart_receive_chars(port, false);
		uart_unlock_and_check_sysrq_irqrestore(port, flags);
		if (size)
			tty_flip_buffer_push(tport);
	}

	return IRQ_HANDLED;
}

static unsigned int stm32_usart_tx_empty(struct uart_port *port)
{
	struct stm32_port *stm32_port = to_stm32_port(port);
	const struct stm32_usart_offsets *ofs = &stm32_port->info->ofs;

	if (readl_relaxed(port->membase + ofs->isr) & USART_SR_TC)
		return TIOCSER_TEMT;

	return 0;
}

static void stm32_usart_set_mctrl(struct uart_port *port, unsigned int mctrl)
{
	struct stm32_port *stm32_port = to_stm32_port(port);
	const struct stm32_usart_offsets *ofs = &stm32_port->info->ofs;

	if ((mctrl & TIOCM_RTS) && (port->status & UPSTAT_AUTORTS))
		stm32_usart_set_bits(port, ofs->cr3, USART_CR3_RTSE);
	else
		stm32_usart_clr_bits(port, ofs->cr3, USART_CR3_RTSE);

	mctrl_gpio_set(stm32_port->gpios, mctrl);
}

static unsigned int stm32_usart_get_mctrl(struct uart_port *port)
{
	struct stm32_port *stm32_port = to_stm32_port(port);
	unsigned int ret;

	/* This routine is used to get signals of: DCD, DSR, RI, and CTS */
	ret = TIOCM_CAR | TIOCM_DSR | TIOCM_CTS;

	return mctrl_gpio_get(stm32_port->gpios, &ret);
}

static void stm32_usart_enable_ms(struct uart_port *port)
{
	mctrl_gpio_enable_ms(to_stm32_port(port)->gpios);
}

static void stm32_usart_disable_ms(struct uart_port *port)
{
	mctrl_gpio_disable_ms(to_stm32_port(port)->gpios);
}

/* Transmit stop */
static void stm32_usart_stop_tx(struct uart_port *port)
{
	struct stm32_port *stm32_port = to_stm32_port(port);
	struct serial_rs485 *rs485conf = &port->rs485;

	stm32_usart_tx_interrupt_disable(port);

	if (rs485conf->flags & SER_RS485_ENABLED) {
		if (rs485conf->flags & SER_RS485_RTS_ON_SEND) {
			mctrl_gpio_set(stm32_port->gpios,
					stm32_port->port.mctrl & ~TIOCM_RTS);
		} else {
			mctrl_gpio_set(stm32_port->gpios,
					stm32_port->port.mctrl | TIOCM_RTS);
		}
	}
}

/* There are probably characters waiting to be transmitted. */
static void stm32_usart_start_tx(struct uart_port *port)
{
	struct stm32_port *stm32_port = to_stm32_port(port);
	struct serial_rs485 *rs485conf = &port->rs485;
	struct circ_buf *xmit = &port->state->xmit;

	if (uart_circ_empty(xmit))
		return;

	if (rs485conf->flags & SER_RS485_ENABLED) {
		if (rs485conf->flags & SER_RS485_RTS_ON_SEND) {
			mctrl_gpio_set(stm32_port->gpios,
					stm32_port->port.mctrl | TIOCM_RTS);
		} else {
			mctrl_gpio_set(stm32_port->gpios,
					stm32_port->port.mctrl & ~TIOCM_RTS);
		}
	}

	stm32_usart_transmit_chars(port);
}

/* Flush the transmit buffer. */
static void stm32_usart_flush_buffer(struct uart_port *port)
{
	struct stm32_port *stm32_port = to_stm32_port(port);
	const struct stm32_usart_offsets *ofs = &stm32_port->info->ofs;

	if (stm32_port->tx_ch) {
		dmaengine_terminate_async(stm32_port->tx_ch);
		stm32_usart_clr_bits(port, ofs->cr3, USART_CR3_DMAT);
		stm32_port->tx_dma_busy = false;
	}
}

/* Throttle the remote when input buffer is about to overflow. */
static void stm32_usart_throttle(struct uart_port *port)
{
	struct stm32_port *stm32_port = to_stm32_port(port);
	const struct stm32_usart_offsets *ofs = &stm32_port->info->ofs;
	unsigned long flags;

	spin_lock_irqsave(&port->lock, flags);

	/*
	 * Disable DMA request line if enabled, so the RX data gets queued into the FIFO.
	 * Hardware flow control is triggered when RX FIFO is full.
	 */
	if (stm32_usart_rx_dma_enabled(port))
		stm32_usart_clr_bits(port, ofs->cr3, USART_CR3_DMAR);

	stm32_usart_clr_bits(port, ofs->cr1, stm32_port->cr1_irq);
	if (stm32_port->cr3_irq)
		stm32_usart_clr_bits(port, ofs->cr3, stm32_port->cr3_irq);

	stm32_port->throttled = true;
	spin_unlock_irqrestore(&port->lock, flags);
}

/* Unthrottle the remote, the input buffer can now accept data. */
static void stm32_usart_unthrottle(struct uart_port *port)
{
	struct stm32_port *stm32_port = to_stm32_port(port);
	const struct stm32_usart_offsets *ofs = &stm32_port->info->ofs;
	unsigned long flags;

	spin_lock_irqsave(&port->lock, flags);
	stm32_usart_set_bits(port, ofs->cr1, stm32_port->cr1_irq);
	if (stm32_port->cr3_irq)
		stm32_usart_set_bits(port, ofs->cr3, stm32_port->cr3_irq);

	/*
	 * Switch back to DMA mode (re-enable DMA request line).
	 * Hardware flow control is stopped when FIFO is not full any more.
	 */
	if (stm32_port->rx_ch)
		stm32_usart_set_bits(port, ofs->cr3, USART_CR3_DMAR);

	stm32_port->throttled = false;
	spin_unlock_irqrestore(&port->lock, flags);
}

/* Receive stop */
static void stm32_usart_stop_rx(struct uart_port *port)
{
	struct stm32_port *stm32_port = to_stm32_port(port);
	const struct stm32_usart_offsets *ofs = &stm32_port->info->ofs;

	/* Disable DMA request line. */
	if (stm32_port->rx_ch)
		stm32_usart_clr_bits(port, ofs->cr3, USART_CR3_DMAR);

	stm32_usart_clr_bits(port, ofs->cr1, stm32_port->cr1_irq);
	if (stm32_port->cr3_irq)
		stm32_usart_clr_bits(port, ofs->cr3, stm32_port->cr3_irq);
}

/* Handle breaks - ignored by us */
static void stm32_usart_break_ctl(struct uart_port *port, int break_state)
{
}

static int stm32_usart_start_rx_dma_cyclic(struct uart_port *port)
{
	struct stm32_port *stm32_port = to_stm32_port(port);
	const struct stm32_usart_offsets *ofs = &stm32_port->info->ofs;
	struct dma_async_tx_descriptor *desc;
	int ret;

	stm32_port->last_res = RX_BUF_L;
	/* Prepare a DMA cyclic transaction */
	desc = dmaengine_prep_dma_cyclic(stm32_port->rx_ch,
					 stm32_port->rx_dma_buf,
					 RX_BUF_L, RX_BUF_P,
					 DMA_DEV_TO_MEM,
					 DMA_PREP_INTERRUPT);
	if (!desc) {
		dev_err(port->dev, "rx dma prep cyclic failed\n");
		return -ENODEV;
	}

	desc->callback = stm32_usart_rx_dma_complete;
	desc->callback_param = port;

	/* Push current DMA transaction in the pending queue */
	ret = dma_submit_error(dmaengine_submit(desc));
	if (ret) {
		dmaengine_terminate_sync(stm32_port->rx_ch);
		return ret;
	}

	/* Issue pending DMA requests */
	dma_async_issue_pending(stm32_port->rx_ch);

	/*
	 * DMA request line not re-enabled at resume when port is throttled.
	 * It will be re-enabled by unthrottle ops.
	 */
	if (!stm32_port->throttled)
		stm32_usart_set_bits(port, ofs->cr3, USART_CR3_DMAR);

	return 0;
}

static int stm32_usart_startup(struct uart_port *port)
{
	struct stm32_port *stm32_port = to_stm32_port(port);
	const struct stm32_usart_offsets *ofs = &stm32_port->info->ofs;
	const struct stm32_usart_config *cfg = &stm32_port->info->cfg;
	const char *name = to_platform_device(port->dev)->name;
	u32 val;
	int ret;

	ret = request_threaded_irq(port->irq, stm32_usart_interrupt,
				   stm32_usart_threaded_interrupt,
				   IRQF_ONESHOT | IRQF_NO_SUSPEND,
				   name, port);
	if (ret)
		return ret;

	if (stm32_port->swap) {
		val = readl_relaxed(port->membase + ofs->cr2);
		val |= USART_CR2_SWAP;
		writel_relaxed(val, port->membase + ofs->cr2);
	}

	/* RX FIFO Flush */
	if (ofs->rqr != UNDEF_REG)
		writel_relaxed(USART_RQR_RXFRQ, port->membase + ofs->rqr);

	if (stm32_port->rx_ch) {
		ret = stm32_usart_start_rx_dma_cyclic(port);
		if (ret) {
			free_irq(port->irq, port);
			return ret;
		}
	}

	/* RX enabling */
	val = stm32_port->cr1_irq | USART_CR1_RE | BIT(cfg->uart_enable_bit);
	stm32_usart_set_bits(port, ofs->cr1, val);

	return 0;
}

static void stm32_usart_shutdown(struct uart_port *port)
{
	struct stm32_port *stm32_port = to_stm32_port(port);
	const struct stm32_usart_offsets *ofs = &stm32_port->info->ofs;
	const struct stm32_usart_config *cfg = &stm32_port->info->cfg;
	u32 val, isr;
	int ret;

	/* Disable modem control interrupts */
	stm32_usart_disable_ms(port);

	val = USART_CR1_TXEIE | USART_CR1_TE;
	val |= stm32_port->cr1_irq | USART_CR1_RE;
	val |= BIT(cfg->uart_enable_bit);
	if (stm32_port->fifoen)
		val |= USART_CR1_FIFOEN;

	ret = readl_relaxed_poll_timeout(port->membase + ofs->isr,
					 isr, (isr & USART_SR_TC),
					 10, 100000);

	/* Send the TC error message only when ISR_TC is not set */
	if (ret)
		dev_err(port->dev, "Transmission is not complete\n");

	/* Disable RX DMA. */
	if (stm32_port->rx_ch)
		dmaengine_terminate_async(stm32_port->rx_ch);

	/* flush RX & TX FIFO */
	if (ofs->rqr != UNDEF_REG)
		writel_relaxed(USART_RQR_TXFRQ | USART_RQR_RXFRQ,
			       port->membase + ofs->rqr);

	stm32_usart_clr_bits(port, ofs->cr1, val);

	free_irq(port->irq, port);
}

static void stm32_usart_set_termios(struct uart_port *port,
				    struct ktermios *termios,
				    struct ktermios *old)
{
	struct stm32_port *stm32_port = to_stm32_port(port);
	const struct stm32_usart_offsets *ofs = &stm32_port->info->ofs;
	const struct stm32_usart_config *cfg = &stm32_port->info->cfg;
	struct serial_rs485 *rs485conf = &port->rs485;
	unsigned int baud, bits;
	u32 usartdiv, mantissa, fraction, oversampling;
	tcflag_t cflag = termios->c_cflag;
	u32 cr1, cr2, cr3, isr;
	unsigned long flags;
	int ret;

	if (!stm32_port->hw_flow_control)
		cflag &= ~CRTSCTS;

	baud = uart_get_baud_rate(port, termios, old, 0, port->uartclk / 8);

	spin_lock_irqsave(&port->lock, flags);

	ret = readl_relaxed_poll_timeout_atomic(port->membase + ofs->isr,
						isr,
						(isr & USART_SR_TC),
						10, 100000);

	/* Send the TC error message only when ISR_TC is not set. */
	if (ret)
		dev_err(port->dev, "Transmission is not complete\n");

	/* Stop serial port and reset value */
	writel_relaxed(0, port->membase + ofs->cr1);

	/* flush RX & TX FIFO */
	if (ofs->rqr != UNDEF_REG)
		writel_relaxed(USART_RQR_TXFRQ | USART_RQR_RXFRQ,
			       port->membase + ofs->rqr);

	cr1 = USART_CR1_TE | USART_CR1_RE;
	if (stm32_port->fifoen)
		cr1 |= USART_CR1_FIFOEN;
	cr2 = stm32_port->swap ? USART_CR2_SWAP : 0;

	/* Tx and RX FIFO configuration */
	cr3 = readl_relaxed(port->membase + ofs->cr3);
	cr3 &= USART_CR3_TXFTIE | USART_CR3_RXFTIE;
	if (stm32_port->fifoen) {
		if (stm32_port->txftcfg >= 0)
			cr3 |= stm32_port->txftcfg << USART_CR3_TXFTCFG_SHIFT;
		if (stm32_port->rxftcfg >= 0)
			cr3 |= stm32_port->rxftcfg << USART_CR3_RXFTCFG_SHIFT;
	}

	if (cflag & CSTOPB)
		cr2 |= USART_CR2_STOP_2B;

	bits = tty_get_char_size(cflag);
	stm32_port->rdr_mask = (BIT(bits) - 1);

	if (cflag & PARENB) {
		bits++;
		cr1 |= USART_CR1_PCE;
	}

	/*
	 * Word length configuration:
	 * CS8 + parity, 9 bits word aka [M1:M0] = 0b01
	 * CS7 or (CS6 + parity), 7 bits word aka [M1:M0] = 0b10
	 * CS8 or (CS7 + parity), 8 bits word aka [M1:M0] = 0b00
	 * M0 and M1 already cleared by cr1 initialization.
	 */
	if (bits == 9)
		cr1 |= USART_CR1_M0;
	else if ((bits == 7) && cfg->has_7bits_data)
		cr1 |= USART_CR1_M1;
	else if (bits != 8)
		dev_dbg(port->dev, "Unsupported data bits config: %u bits\n"
			, bits);

	if (ofs->rtor != UNDEF_REG && (stm32_port->rx_ch ||
				       (stm32_port->fifoen &&
					stm32_port->rxftcfg >= 0))) {
		if (cflag & CSTOPB)
			bits = bits + 3; /* 1 start bit + 2 stop bits */
		else
			bits = bits + 2; /* 1 start bit + 1 stop bit */

		/* RX timeout irq to occur after last stop bit + bits */
		stm32_port->cr1_irq = USART_CR1_RTOIE;
		writel_relaxed(bits, port->membase + ofs->rtor);
		cr2 |= USART_CR2_RTOEN;
		/*
		 * Enable fifo threshold irq in two cases, either when there is no DMA, or when
		 * wake up over usart, from low power until the DMA gets re-enabled by resume.
		 */
		stm32_port->cr3_irq =  USART_CR3_RXFTIE;
	}

	cr1 |= stm32_port->cr1_irq;
	cr3 |= stm32_port->cr3_irq;

	if (cflag & PARODD)
		cr1 |= USART_CR1_PS;

	port->status &= ~(UPSTAT_AUTOCTS | UPSTAT_AUTORTS);
	if (cflag & CRTSCTS) {
		port->status |= UPSTAT_AUTOCTS | UPSTAT_AUTORTS;
		cr3 |= USART_CR3_CTSE | USART_CR3_RTSE;
	}

	usartdiv = DIV_ROUND_CLOSEST(port->uartclk, baud);

	/*
	 * The USART supports 16 or 8 times oversampling.
	 * By default we prefer 16 times oversampling, so that the receiver
	 * has a better tolerance to clock deviations.
	 * 8 times oversampling is only used to achieve higher speeds.
	 */
	if (usartdiv < 16) {
		oversampling = 8;
		cr1 |= USART_CR1_OVER8;
		stm32_usart_set_bits(port, ofs->cr1, USART_CR1_OVER8);
	} else {
		oversampling = 16;
		cr1 &= ~USART_CR1_OVER8;
		stm32_usart_clr_bits(port, ofs->cr1, USART_CR1_OVER8);
	}

	mantissa = (usartdiv / oversampling) << USART_BRR_DIV_M_SHIFT;
	fraction = usartdiv % oversampling;
	writel_relaxed(mantissa | fraction, port->membase + ofs->brr);

	uart_update_timeout(port, cflag, baud);

	port->read_status_mask = USART_SR_ORE;
	if (termios->c_iflag & INPCK)
		port->read_status_mask |= USART_SR_PE | USART_SR_FE;
	if (termios->c_iflag & (IGNBRK | BRKINT | PARMRK))
		port->read_status_mask |= USART_SR_FE;

	/* Characters to ignore */
	port->ignore_status_mask = 0;
	if (termios->c_iflag & IGNPAR)
		port->ignore_status_mask = USART_SR_PE | USART_SR_FE;
	if (termios->c_iflag & IGNBRK) {
		port->ignore_status_mask |= USART_SR_FE;
		/*
		 * If we're ignoring parity and break indicators,
		 * ignore overruns too (for real raw support).
		 */
		if (termios->c_iflag & IGNPAR)
			port->ignore_status_mask |= USART_SR_ORE;
	}

	/* Ignore all characters if CREAD is not set */
	if ((termios->c_cflag & CREAD) == 0)
		port->ignore_status_mask |= USART_SR_DUMMY_RX;

	if (stm32_port->rx_ch) {
		/*
		 * Setup DMA to collect only valid data and enable error irqs.
		 * This also enables break reception when using DMA.
		 */
		cr1 |= USART_CR1_PEIE;
		cr3 |= USART_CR3_EIE;
		cr3 |= USART_CR3_DMAR;
		cr3 |= USART_CR3_DDRE;
	}

	if (rs485conf->flags & SER_RS485_ENABLED) {
		stm32_usart_config_reg_rs485(&cr1, &cr3,
					     rs485conf->delay_rts_before_send,
					     rs485conf->delay_rts_after_send,
					     baud);
		if (rs485conf->flags & SER_RS485_RTS_ON_SEND) {
			cr3 &= ~USART_CR3_DEP;
			rs485conf->flags &= ~SER_RS485_RTS_AFTER_SEND;
		} else {
			cr3 |= USART_CR3_DEP;
			rs485conf->flags |= SER_RS485_RTS_AFTER_SEND;
		}

	} else {
		cr3 &= ~(USART_CR3_DEM | USART_CR3_DEP);
		cr1 &= ~(USART_CR1_DEDT_MASK | USART_CR1_DEAT_MASK);
	}

	/* Configure wake up from low power on start bit detection */
	if (stm32_port->wakeup_src) {
		cr3 &= ~USART_CR3_WUS_MASK;
		cr3 |= USART_CR3_WUS_START_BIT;
	}

	writel_relaxed(cr3, port->membase + ofs->cr3);
	writel_relaxed(cr2, port->membase + ofs->cr2);
	writel_relaxed(cr1, port->membase + ofs->cr1);

	stm32_usart_set_bits(port, ofs->cr1, BIT(cfg->uart_enable_bit));
	spin_unlock_irqrestore(&port->lock, flags);

	/* Handle modem control interrupts */
	if (UART_ENABLE_MS(port, termios->c_cflag))
		stm32_usart_enable_ms(port);
	else
		stm32_usart_disable_ms(port);
}

static const char *stm32_usart_type(struct uart_port *port)
{
	return (port->type == PORT_STM32) ? DRIVER_NAME : NULL;
}

static void stm32_usart_release_port(struct uart_port *port)
{
}

static int stm32_usart_request_port(struct uart_port *port)
{
	return 0;
}

static void stm32_usart_config_port(struct uart_port *port, int flags)
{
	if (flags & UART_CONFIG_TYPE)
		port->type = PORT_STM32;
}

static int
stm32_usart_verify_port(struct uart_port *port, struct serial_struct *ser)
{
	/* No user changeable parameters */
	return -EINVAL;
}

static void stm32_usart_pm(struct uart_port *port, unsigned int state,
			   unsigned int oldstate)
{
	struct stm32_port *stm32port = container_of(port,
			struct stm32_port, port);
	const struct stm32_usart_offsets *ofs = &stm32port->info->ofs;
	const struct stm32_usart_config *cfg = &stm32port->info->cfg;
	unsigned long flags;

	switch (state) {
	case UART_PM_STATE_ON:
		pm_runtime_get_sync(port->dev);
		break;
	case UART_PM_STATE_OFF:
		spin_lock_irqsave(&port->lock, flags);
		stm32_usart_clr_bits(port, ofs->cr1, BIT(cfg->uart_enable_bit));
		spin_unlock_irqrestore(&port->lock, flags);
		pm_runtime_put_sync(port->dev);
		break;
	}
}

static const struct uart_ops stm32_uart_ops = {
	.tx_empty	= stm32_usart_tx_empty,
	.set_mctrl	= stm32_usart_set_mctrl,
	.get_mctrl	= stm32_usart_get_mctrl,
	.stop_tx	= stm32_usart_stop_tx,
	.start_tx	= stm32_usart_start_tx,
	.throttle	= stm32_usart_throttle,
	.unthrottle	= stm32_usart_unthrottle,
	.stop_rx	= stm32_usart_stop_rx,
	.enable_ms	= stm32_usart_enable_ms,
	.break_ctl	= stm32_usart_break_ctl,
	.startup	= stm32_usart_startup,
	.shutdown	= stm32_usart_shutdown,
	.flush_buffer	= stm32_usart_flush_buffer,
	.set_termios	= stm32_usart_set_termios,
	.pm		= stm32_usart_pm,
	.type		= stm32_usart_type,
	.release_port	= stm32_usart_release_port,
	.request_port	= stm32_usart_request_port,
	.config_port	= stm32_usart_config_port,
	.verify_port	= stm32_usart_verify_port,
};

/*
 * STM32H7 RX & TX FIFO threshold configuration (CR3 RXFTCFG / TXFTCFG)
 * Note: 1 isn't a valid value in RXFTCFG / TXFTCFG. In this case,
 * RXNEIE / TXEIE can be used instead of threshold irqs: RXFTIE / TXFTIE.
 * So, RXFTCFG / TXFTCFG bitfields values are encoded as array index + 1.
 */
static const u32 stm32h7_usart_fifo_thresh_cfg[] = { 1, 2, 4, 8, 12, 14, 16 };

static void stm32_usart_get_ftcfg(struct platform_device *pdev, const char *p,
				  int *ftcfg)
{
	u32 bytes, i;

	/* DT option to get RX & TX FIFO threshold (default to 8 bytes) */
	if (of_property_read_u32(pdev->dev.of_node, p, &bytes))
		bytes = 8;

	for (i = 0; i < ARRAY_SIZE(stm32h7_usart_fifo_thresh_cfg); i++)
		if (stm32h7_usart_fifo_thresh_cfg[i] >= bytes)
			break;
	if (i >= ARRAY_SIZE(stm32h7_usart_fifo_thresh_cfg))
		i = ARRAY_SIZE(stm32h7_usart_fifo_thresh_cfg) - 1;

	dev_dbg(&pdev->dev, "%s set to %d bytes\n", p,
		stm32h7_usart_fifo_thresh_cfg[i]);

	/* Provide FIFO threshold ftcfg (1 is invalid: threshold irq unused) */
	if (i)
		*ftcfg = i - 1;
	else
		*ftcfg = -EINVAL;
}

static void stm32_usart_deinit_port(struct stm32_port *stm32port)
{
	clk_disable_unprepare(stm32port->clk);
}

static int stm32_usart_init_port(struct stm32_port *stm32port,
				 struct platform_device *pdev)
{
	struct uart_port *port = &stm32port->port;
	struct resource *res;
	int ret, irq;

	irq = platform_get_irq(pdev, 0);
	if (irq < 0)
		return irq;

	port->iotype	= UPIO_MEM;
	port->flags	= UPF_BOOT_AUTOCONF;
	port->ops	= &stm32_uart_ops;
	port->dev	= &pdev->dev;
	port->fifosize	= stm32port->info->cfg.fifosize;
	port->has_sysrq = IS_ENABLED(CONFIG_SERIAL_STM32_CONSOLE);
	port->irq = irq;
	port->rs485_config = stm32_usart_config_rs485;

	ret = stm32_usart_init_rs485(port, pdev);
	if (ret)
		return ret;

	stm32port->wakeup_src = stm32port->info->cfg.has_wakeup &&
		of_property_read_bool(pdev->dev.of_node, "wakeup-source");

	stm32port->swap = stm32port->info->cfg.has_swap &&
		of_property_read_bool(pdev->dev.of_node, "rx-tx-swap");

	stm32port->fifoen = stm32port->info->cfg.has_fifo;
	if (stm32port->fifoen) {
		stm32_usart_get_ftcfg(pdev, "rx-threshold",
				      &stm32port->rxftcfg);
		stm32_usart_get_ftcfg(pdev, "tx-threshold",
				      &stm32port->txftcfg);
	}

	port->membase = devm_platform_get_and_ioremap_resource(pdev, 0, &res);
	if (IS_ERR(port->membase))
		return PTR_ERR(port->membase);
	port->mapbase = res->start;

	spin_lock_init(&port->lock);

	stm32port->clk = devm_clk_get(&pdev->dev, NULL);
	if (IS_ERR(stm32port->clk))
		return PTR_ERR(stm32port->clk);

	/* Ensure that clk rate is correct by enabling the clk */
	ret = clk_prepare_enable(stm32port->clk);
	if (ret)
		return ret;

	stm32port->port.uartclk = clk_get_rate(stm32port->clk);
	if (!stm32port->port.uartclk) {
		ret = -EINVAL;
		goto err_clk;
	}

	stm32port->gpios = mctrl_gpio_init(&stm32port->port, 0);
	if (IS_ERR(stm32port->gpios)) {
		ret = PTR_ERR(stm32port->gpios);
		goto err_clk;
	}

	/*
	 * Both CTS/RTS gpios and "st,hw-flow-ctrl" (deprecated) or "uart-has-rtscts"
	 * properties should not be specified.
	 */
	if (stm32port->hw_flow_control) {
		if (mctrl_gpio_to_gpiod(stm32port->gpios, UART_GPIO_CTS) ||
		    mctrl_gpio_to_gpiod(stm32port->gpios, UART_GPIO_RTS)) {
			dev_err(&pdev->dev, "Conflicting RTS/CTS config\n");
			ret = -EINVAL;
			goto err_clk;
		}
	}

	return ret;

err_clk:
	clk_disable_unprepare(stm32port->clk);

	return ret;
}

static struct stm32_port *stm32_usart_of_get_port(struct platform_device *pdev)
{
	struct device_node *np = pdev->dev.of_node;
	int id;

	if (!np)
		return NULL;

	id = of_alias_get_id(np, "serial");
	if (id < 0) {
		dev_err(&pdev->dev, "failed to get alias id, errno %d\n", id);
		return NULL;
	}

	if (WARN_ON(id >= STM32_MAX_PORTS))
		return NULL;

	stm32_ports[id].hw_flow_control =
		of_property_read_bool (np, "st,hw-flow-ctrl") /*deprecated*/ ||
		of_property_read_bool (np, "uart-has-rtscts");
	stm32_ports[id].port.line = id;
	stm32_ports[id].cr1_irq = USART_CR1_RXNEIE;
	stm32_ports[id].cr3_irq = 0;
	stm32_ports[id].last_res = RX_BUF_L;
	return &stm32_ports[id];
}

#ifdef CONFIG_OF
static const struct of_device_id stm32_match[] = {
	{ .compatible = "st,stm32-uart", .data = &stm32f4_info},
	{ .compatible = "st,stm32f7-uart", .data = &stm32f7_info},
	{ .compatible = "st,stm32h7-uart", .data = &stm32h7_info},
	{},
};

MODULE_DEVICE_TABLE(of, stm32_match);
#endif

static void stm32_usart_of_dma_rx_remove(struct stm32_port *stm32port,
					 struct platform_device *pdev)
{
	if (stm32port->rx_buf)
		dma_free_coherent(&pdev->dev, RX_BUF_L, stm32port->rx_buf,
				  stm32port->rx_dma_buf);
}

static int stm32_usart_of_dma_rx_probe(struct stm32_port *stm32port,
				       struct platform_device *pdev)
{
	const struct stm32_usart_offsets *ofs = &stm32port->info->ofs;
	struct uart_port *port = &stm32port->port;
	struct device *dev = &pdev->dev;
	struct dma_slave_config config;
	int ret;

	/*
	 * Using DMA and threaded handler for the console could lead to
	 * deadlocks.
	 */
	if (uart_console(port))
		return -ENODEV;

	stm32port->rx_buf = dma_alloc_coherent(dev, RX_BUF_L,
					       &stm32port->rx_dma_buf,
					       GFP_KERNEL);
	if (!stm32port->rx_buf)
		return -ENOMEM;

	/* Configure DMA channel */
	memset(&config, 0, sizeof(config));
	config.src_addr = port->mapbase + ofs->rdr;
	config.src_addr_width = DMA_SLAVE_BUSWIDTH_1_BYTE;

	ret = dmaengine_slave_config(stm32port->rx_ch, &config);
	if (ret < 0) {
		dev_err(dev, "rx dma channel config failed\n");
		stm32_usart_of_dma_rx_remove(stm32port, pdev);
		return ret;
<<<<<<< HEAD
	}

	/* Prepare a DMA cyclic transaction */
	desc = dmaengine_prep_dma_cyclic(stm32port->rx_ch,
					 stm32port->rx_dma_buf,
					 RX_BUF_L, RX_BUF_P, DMA_DEV_TO_MEM,
					 DMA_PREP_INTERRUPT);
	if (!desc) {
		dev_err(dev, "rx dma prep cyclic failed\n");
		stm32_usart_of_dma_rx_remove(stm32port, pdev);
		return -ENODEV;
	}

	/* No callback as dma buffer is drained on usart interrupt */
	desc->callback = NULL;
	desc->callback_param = NULL;

	/* Push current DMA transaction in the pending queue */
	ret = dma_submit_error(dmaengine_submit(desc));
	if (ret) {
		dmaengine_terminate_sync(stm32port->rx_ch);
		stm32_usart_of_dma_rx_remove(stm32port, pdev);
		return ret;
=======
>>>>>>> df0cc57e
	}

	return 0;
}

static void stm32_usart_of_dma_tx_remove(struct stm32_port *stm32port,
					 struct platform_device *pdev)
{
	if (stm32port->tx_buf)
		dma_free_coherent(&pdev->dev, TX_BUF_L, stm32port->tx_buf,
				  stm32port->tx_dma_buf);
}

static int stm32_usart_of_dma_tx_probe(struct stm32_port *stm32port,
				       struct platform_device *pdev)
{
	const struct stm32_usart_offsets *ofs = &stm32port->info->ofs;
	struct uart_port *port = &stm32port->port;
	struct device *dev = &pdev->dev;
	struct dma_slave_config config;
	int ret;

	stm32port->tx_dma_busy = false;

	stm32port->tx_buf = dma_alloc_coherent(dev, TX_BUF_L,
					       &stm32port->tx_dma_buf,
					       GFP_KERNEL);
	if (!stm32port->tx_buf)
		return -ENOMEM;

	/* Configure DMA channel */
	memset(&config, 0, sizeof(config));
	config.dst_addr = port->mapbase + ofs->tdr;
	config.dst_addr_width = DMA_SLAVE_BUSWIDTH_1_BYTE;

	ret = dmaengine_slave_config(stm32port->tx_ch, &config);
	if (ret < 0) {
		dev_err(dev, "tx dma channel config failed\n");
		stm32_usart_of_dma_tx_remove(stm32port, pdev);
		return ret;
	}

	return 0;
}

static int stm32_usart_serial_probe(struct platform_device *pdev)
{
	struct stm32_port *stm32port;
	int ret;

	stm32port = stm32_usart_of_get_port(pdev);
	if (!stm32port)
		return -ENODEV;

	stm32port->info = of_device_get_match_data(&pdev->dev);
	if (!stm32port->info)
		return -EINVAL;

	ret = stm32_usart_init_port(stm32port, pdev);
	if (ret)
		return ret;

	if (stm32port->wakeup_src) {
		device_set_wakeup_capable(&pdev->dev, true);
		ret = dev_pm_set_wake_irq(&pdev->dev, stm32port->port.irq);
		if (ret)
			goto err_deinit_port;
	}

	stm32port->rx_ch = dma_request_chan(&pdev->dev, "rx");
	if (PTR_ERR(stm32port->rx_ch) == -EPROBE_DEFER) {
		ret = -EPROBE_DEFER;
		goto err_wakeirq;
	}
	/* Fall back in interrupt mode for any non-deferral error */
	if (IS_ERR(stm32port->rx_ch))
		stm32port->rx_ch = NULL;

	stm32port->tx_ch = dma_request_chan(&pdev->dev, "tx");
	if (PTR_ERR(stm32port->tx_ch) == -EPROBE_DEFER) {
		ret = -EPROBE_DEFER;
		goto err_dma_rx;
	}
	/* Fall back in interrupt mode for any non-deferral error */
	if (IS_ERR(stm32port->tx_ch))
		stm32port->tx_ch = NULL;

	if (stm32port->rx_ch && stm32_usart_of_dma_rx_probe(stm32port, pdev)) {
		/* Fall back in interrupt mode */
		dma_release_channel(stm32port->rx_ch);
		stm32port->rx_ch = NULL;
	}

	if (stm32port->tx_ch && stm32_usart_of_dma_tx_probe(stm32port, pdev)) {
		/* Fall back in interrupt mode */
		dma_release_channel(stm32port->tx_ch);
		stm32port->tx_ch = NULL;
	}

	if (!stm32port->rx_ch)
		dev_info(&pdev->dev, "interrupt mode for rx (no dma)\n");
	if (!stm32port->tx_ch)
		dev_info(&pdev->dev, "interrupt mode for tx (no dma)\n");

	platform_set_drvdata(pdev, &stm32port->port);

	pm_runtime_get_noresume(&pdev->dev);
	pm_runtime_set_active(&pdev->dev);
	pm_runtime_enable(&pdev->dev);

	ret = uart_add_one_port(&stm32_usart_driver, &stm32port->port);
	if (ret)
		goto err_port;

	pm_runtime_put_sync(&pdev->dev);

	return 0;

err_port:
	pm_runtime_disable(&pdev->dev);
	pm_runtime_set_suspended(&pdev->dev);
	pm_runtime_put_noidle(&pdev->dev);

	if (stm32port->tx_ch) {
		stm32_usart_of_dma_tx_remove(stm32port, pdev);
		dma_release_channel(stm32port->tx_ch);
	}

	if (stm32port->rx_ch)
		stm32_usart_of_dma_rx_remove(stm32port, pdev);
<<<<<<< HEAD

err_dma_rx:
	if (stm32port->rx_ch)
		dma_release_channel(stm32port->rx_ch);

=======

err_dma_rx:
	if (stm32port->rx_ch)
		dma_release_channel(stm32port->rx_ch);

>>>>>>> df0cc57e
err_wakeirq:
	if (stm32port->wakeup_src)
		dev_pm_clear_wake_irq(&pdev->dev);

err_deinit_port:
	if (stm32port->wakeup_src)
		device_set_wakeup_capable(&pdev->dev, false);

	stm32_usart_deinit_port(stm32port);

	return ret;
}

static int stm32_usart_serial_remove(struct platform_device *pdev)
{
	struct uart_port *port = platform_get_drvdata(pdev);
	struct stm32_port *stm32_port = to_stm32_port(port);
	const struct stm32_usart_offsets *ofs = &stm32_port->info->ofs;
	int err;
	u32 cr3;

	pm_runtime_get_sync(&pdev->dev);
	err = uart_remove_one_port(&stm32_usart_driver, port);
	if (err)
		return(err);

	pm_runtime_disable(&pdev->dev);
	pm_runtime_set_suspended(&pdev->dev);
	pm_runtime_put_noidle(&pdev->dev);

<<<<<<< HEAD
	stm32_usart_clr_bits(port, ofs->cr3, USART_CR3_DMAR);

	if (stm32_port->tx_ch) {
		dmaengine_terminate_async(stm32_port->tx_ch);
		stm32_usart_of_dma_tx_remove(stm32_port, pdev);
		dma_release_channel(stm32_port->tx_ch);
	}

	if (stm32_port->rx_ch) {
		dmaengine_terminate_async(stm32_port->rx_ch);
		stm32_usart_of_dma_rx_remove(stm32_port, pdev);
		dma_release_channel(stm32_port->rx_ch);
	}

	stm32_usart_clr_bits(port, ofs->cr3, USART_CR3_DMAT);

=======
	stm32_usart_clr_bits(port, ofs->cr1, USART_CR1_PEIE);
	cr3 = readl_relaxed(port->membase + ofs->cr3);
	cr3 &= ~USART_CR3_EIE;
	cr3 &= ~USART_CR3_DMAR;
	cr3 &= ~USART_CR3_DDRE;
	writel_relaxed(cr3, port->membase + ofs->cr3);

	if (stm32_port->tx_ch) {
		dmaengine_terminate_async(stm32_port->tx_ch);
		stm32_usart_of_dma_tx_remove(stm32_port, pdev);
		dma_release_channel(stm32_port->tx_ch);
	}

	if (stm32_port->rx_ch) {
		stm32_usart_of_dma_rx_remove(stm32_port, pdev);
		dma_release_channel(stm32_port->rx_ch);
	}

	stm32_usart_clr_bits(port, ofs->cr3, USART_CR3_DMAT);

>>>>>>> df0cc57e
	if (stm32_port->wakeup_src) {
		dev_pm_clear_wake_irq(&pdev->dev);
		device_init_wakeup(&pdev->dev, false);
	}

	stm32_usart_deinit_port(stm32_port);

	return 0;
}

#ifdef CONFIG_SERIAL_STM32_CONSOLE
static void stm32_usart_console_putchar(struct uart_port *port, int ch)
{
	struct stm32_port *stm32_port = to_stm32_port(port);
	const struct stm32_usart_offsets *ofs = &stm32_port->info->ofs;

	while (!(readl_relaxed(port->membase + ofs->isr) & USART_SR_TXE))
		cpu_relax();

	writel_relaxed(ch, port->membase + ofs->tdr);
}

static void stm32_usart_console_write(struct console *co, const char *s,
				      unsigned int cnt)
{
	struct uart_port *port = &stm32_ports[co->index].port;
	struct stm32_port *stm32_port = to_stm32_port(port);
	const struct stm32_usart_offsets *ofs = &stm32_port->info->ofs;
	const struct stm32_usart_config *cfg = &stm32_port->info->cfg;
	unsigned long flags;
	u32 old_cr1, new_cr1;
	int locked = 1;

	if (oops_in_progress)
		locked = spin_trylock_irqsave(&port->lock, flags);
	else
		spin_lock_irqsave(&port->lock, flags);

	/* Save and disable interrupts, enable the transmitter */
	old_cr1 = readl_relaxed(port->membase + ofs->cr1);
	new_cr1 = old_cr1 & ~USART_CR1_IE_MASK;
	new_cr1 |=  USART_CR1_TE | BIT(cfg->uart_enable_bit);
	writel_relaxed(new_cr1, port->membase + ofs->cr1);

	uart_console_write(port, s, cnt, stm32_usart_console_putchar);

	/* Restore interrupt state */
	writel_relaxed(old_cr1, port->membase + ofs->cr1);

	if (locked)
		spin_unlock_irqrestore(&port->lock, flags);
}

static int stm32_usart_console_setup(struct console *co, char *options)
{
	struct stm32_port *stm32port;
	int baud = 9600;
	int bits = 8;
	int parity = 'n';
	int flow = 'n';

	if (co->index >= STM32_MAX_PORTS)
		return -ENODEV;

	stm32port = &stm32_ports[co->index];

	/*
	 * This driver does not support early console initialization
	 * (use ARM early printk support instead), so we only expect
	 * this to be called during the uart port registration when the
	 * driver gets probed and the port should be mapped at that point.
	 */
	if (stm32port->port.mapbase == 0 || !stm32port->port.membase)
		return -ENXIO;

	if (options)
		uart_parse_options(options, &baud, &parity, &bits, &flow);

	return uart_set_options(&stm32port->port, co, baud, parity, bits, flow);
}

static struct console stm32_console = {
	.name		= STM32_SERIAL_NAME,
	.device		= uart_console_device,
	.write		= stm32_usart_console_write,
	.setup		= stm32_usart_console_setup,
	.flags		= CON_PRINTBUFFER,
	.index		= -1,
	.data		= &stm32_usart_driver,
};

#define STM32_SERIAL_CONSOLE (&stm32_console)

#else
#define STM32_SERIAL_CONSOLE NULL
#endif /* CONFIG_SERIAL_STM32_CONSOLE */

static struct uart_driver stm32_usart_driver = {
	.driver_name	= DRIVER_NAME,
	.dev_name	= STM32_SERIAL_NAME,
	.major		= 0,
	.minor		= 0,
	.nr		= STM32_MAX_PORTS,
	.cons		= STM32_SERIAL_CONSOLE,
};

static int __maybe_unused stm32_usart_serial_en_wakeup(struct uart_port *port,
						       bool enable)
{
	struct stm32_port *stm32_port = to_stm32_port(port);
	const struct stm32_usart_offsets *ofs = &stm32_port->info->ofs;
	struct tty_port *tport = &port->state->port;
	int ret;
	unsigned int size;
	unsigned long flags;

	if (!stm32_port->wakeup_src || !tty_port_initialized(tport))
		return 0;

	/*
	 * Enable low-power wake-up and wake-up irq if argument is set to
	 * "enable", disable low-power wake-up and wake-up irq otherwise
	 */
	if (enable) {
		stm32_usart_set_bits(port, ofs->cr1, USART_CR1_UESM);
		stm32_usart_set_bits(port, ofs->cr3, USART_CR3_WUFIE);

		/*
		 * When DMA is used for reception, it must be disabled before
		 * entering low-power mode and re-enabled when exiting from
		 * low-power mode.
		 */
		if (stm32_port->rx_ch) {
			spin_lock_irqsave(&port->lock, flags);
			/* Avoid race with RX IRQ when DMAR is cleared */
			stm32_usart_clr_bits(port, ofs->cr3, USART_CR3_DMAR);
			/* Poll data from DMA RX buffer if any */
			size = stm32_usart_receive_chars(port, true);
			dmaengine_terminate_async(stm32_port->rx_ch);
			uart_unlock_and_check_sysrq_irqrestore(port, flags);
			if (size)
				tty_flip_buffer_push(tport);
		}

		/* Poll data from RX FIFO if any */
		stm32_usart_receive_chars(port, false);
	} else {
		if (stm32_port->rx_ch) {
			ret = stm32_usart_start_rx_dma_cyclic(port);
			if (ret)
				return ret;
		}

		stm32_usart_clr_bits(port, ofs->cr1, USART_CR1_UESM);
		stm32_usart_clr_bits(port, ofs->cr3, USART_CR3_WUFIE);
	}

	return 0;
}

static int __maybe_unused stm32_usart_serial_suspend(struct device *dev)
{
	struct uart_port *port = dev_get_drvdata(dev);
	int ret;

	uart_suspend_port(&stm32_usart_driver, port);

	if (device_may_wakeup(dev) || device_wakeup_path(dev)) {
		ret = stm32_usart_serial_en_wakeup(port, true);
		if (ret)
			return ret;
	}

	/*
	 * When "no_console_suspend" is enabled, keep the pinctrl default state
	 * and rely on bootloader stage to restore this state upon resume.
	 * Otherwise, apply the idle or sleep states depending on wakeup
	 * capabilities.
	 */
	if (console_suspend_enabled || !uart_console(port)) {
		if (device_may_wakeup(dev) || device_wakeup_path(dev))
			pinctrl_pm_select_idle_state(dev);
		else
			pinctrl_pm_select_sleep_state(dev);
	}

	return 0;
}

static int __maybe_unused stm32_usart_serial_resume(struct device *dev)
{
	struct uart_port *port = dev_get_drvdata(dev);
	int ret;

	pinctrl_pm_select_default_state(dev);

	if (device_may_wakeup(dev) || device_wakeup_path(dev)) {
		ret = stm32_usart_serial_en_wakeup(port, false);
		if (ret)
			return ret;
	}

	return uart_resume_port(&stm32_usart_driver, port);
}

static int __maybe_unused stm32_usart_runtime_suspend(struct device *dev)
{
	struct uart_port *port = dev_get_drvdata(dev);
	struct stm32_port *stm32port = container_of(port,
			struct stm32_port, port);

	clk_disable_unprepare(stm32port->clk);

	return 0;
}

static int __maybe_unused stm32_usart_runtime_resume(struct device *dev)
{
	struct uart_port *port = dev_get_drvdata(dev);
	struct stm32_port *stm32port = container_of(port,
			struct stm32_port, port);

	return clk_prepare_enable(stm32port->clk);
}

static const struct dev_pm_ops stm32_serial_pm_ops = {
	SET_RUNTIME_PM_OPS(stm32_usart_runtime_suspend,
			   stm32_usart_runtime_resume, NULL)
	SET_SYSTEM_SLEEP_PM_OPS(stm32_usart_serial_suspend,
				stm32_usart_serial_resume)
};

static struct platform_driver stm32_serial_driver = {
	.probe		= stm32_usart_serial_probe,
	.remove		= stm32_usart_serial_remove,
	.driver	= {
		.name	= DRIVER_NAME,
		.pm	= &stm32_serial_pm_ops,
		.of_match_table = of_match_ptr(stm32_match),
	},
};

static int __init stm32_usart_init(void)
{
	static char banner[] __initdata = "STM32 USART driver initialized";
	int ret;

	pr_info("%s\n", banner);

	ret = uart_register_driver(&stm32_usart_driver);
	if (ret)
		return ret;

	ret = platform_driver_register(&stm32_serial_driver);
	if (ret)
		uart_unregister_driver(&stm32_usart_driver);

	return ret;
}

static void __exit stm32_usart_exit(void)
{
	platform_driver_unregister(&stm32_serial_driver);
	uart_unregister_driver(&stm32_usart_driver);
}

module_init(stm32_usart_init);
module_exit(stm32_usart_exit);

MODULE_ALIAS("platform:" DRIVER_NAME);
MODULE_DESCRIPTION("STMicroelectronics STM32 serial port driver");
MODULE_LICENSE("GPL v2");<|MERGE_RESOLUTION|>--- conflicted
+++ resolved
@@ -1397,32 +1397,6 @@
 		dev_err(dev, "rx dma channel config failed\n");
 		stm32_usart_of_dma_rx_remove(stm32port, pdev);
 		return ret;
-<<<<<<< HEAD
-	}
-
-	/* Prepare a DMA cyclic transaction */
-	desc = dmaengine_prep_dma_cyclic(stm32port->rx_ch,
-					 stm32port->rx_dma_buf,
-					 RX_BUF_L, RX_BUF_P, DMA_DEV_TO_MEM,
-					 DMA_PREP_INTERRUPT);
-	if (!desc) {
-		dev_err(dev, "rx dma prep cyclic failed\n");
-		stm32_usart_of_dma_rx_remove(stm32port, pdev);
-		return -ENODEV;
-	}
-
-	/* No callback as dma buffer is drained on usart interrupt */
-	desc->callback = NULL;
-	desc->callback_param = NULL;
-
-	/* Push current DMA transaction in the pending queue */
-	ret = dma_submit_error(dmaengine_submit(desc));
-	if (ret) {
-		dmaengine_terminate_sync(stm32port->rx_ch);
-		stm32_usart_of_dma_rx_remove(stm32port, pdev);
-		return ret;
-=======
->>>>>>> df0cc57e
 	}
 
 	return 0;
@@ -1553,19 +1527,11 @@
 
 	if (stm32port->rx_ch)
 		stm32_usart_of_dma_rx_remove(stm32port, pdev);
-<<<<<<< HEAD
 
 err_dma_rx:
 	if (stm32port->rx_ch)
 		dma_release_channel(stm32port->rx_ch);
 
-=======
-
-err_dma_rx:
-	if (stm32port->rx_ch)
-		dma_release_channel(stm32port->rx_ch);
-
->>>>>>> df0cc57e
 err_wakeirq:
 	if (stm32port->wakeup_src)
 		dev_pm_clear_wake_irq(&pdev->dev);
@@ -1596,24 +1562,6 @@
 	pm_runtime_set_suspended(&pdev->dev);
 	pm_runtime_put_noidle(&pdev->dev);
 
-<<<<<<< HEAD
-	stm32_usart_clr_bits(port, ofs->cr3, USART_CR3_DMAR);
-
-	if (stm32_port->tx_ch) {
-		dmaengine_terminate_async(stm32_port->tx_ch);
-		stm32_usart_of_dma_tx_remove(stm32_port, pdev);
-		dma_release_channel(stm32_port->tx_ch);
-	}
-
-	if (stm32_port->rx_ch) {
-		dmaengine_terminate_async(stm32_port->rx_ch);
-		stm32_usart_of_dma_rx_remove(stm32_port, pdev);
-		dma_release_channel(stm32_port->rx_ch);
-	}
-
-	stm32_usart_clr_bits(port, ofs->cr3, USART_CR3_DMAT);
-
-=======
 	stm32_usart_clr_bits(port, ofs->cr1, USART_CR1_PEIE);
 	cr3 = readl_relaxed(port->membase + ofs->cr3);
 	cr3 &= ~USART_CR3_EIE;
@@ -1634,7 +1582,6 @@
 
 	stm32_usart_clr_bits(port, ofs->cr3, USART_CR3_DMAT);
 
->>>>>>> df0cc57e
 	if (stm32_port->wakeup_src) {
 		dev_pm_clear_wake_irq(&pdev->dev);
 		device_init_wakeup(&pdev->dev, false);
