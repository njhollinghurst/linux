--- conflicted
+++ resolved
@@ -894,13 +894,6 @@
 			dev_err(&spi->dev, "invalid spi-present-mask\n");
 			return -ENODEV;
 		}
-<<<<<<< HEAD
-		for (addr = 0; addr < ARRAY_SIZE(pdata->chip); addr++) {
-			if ((spi_present_mask & (1 << addr)))
-				chips++;
-			pullups[addr] = 0;
-		}
-=======
 
 		for (addr = 0; addr < ARRAY_SIZE(pdata->chip); addr++) {
 			pullups[addr] = 0;
@@ -909,7 +902,6 @@
 		}
 		if (!chips)
 			return -ENODEV;
->>>>>>> fc346270
 	} else {
 		type = spi_get_device_id(spi)->driver_data;
 		pdata = dev_get_platdata(&spi->dev);
