--- conflicted
+++ resolved
@@ -1613,7 +1613,6 @@
 	if (INTEL_GEN(dev_priv) >= 11) {
 		enum transcoder master_transcoder = crtc_state->master_transcoder;
 		u32 ctl2 = 0;
-<<<<<<< HEAD
 
 		if (master_transcoder != INVALID_TRANSCODER) {
 			u8 master_select =
@@ -1623,17 +1622,6 @@
 				PORT_SYNC_MODE_MASTER_SELECT(master_select);
 		}
 
-=======
-
-		if (master_transcoder != INVALID_TRANSCODER) {
-			u8 master_select =
-				bdw_trans_port_sync_master_select(master_transcoder);
-
-			ctl2 |= PORT_SYNC_MODE_ENABLE |
-				PORT_SYNC_MODE_MASTER_SELECT(master_select);
-		}
-
->>>>>>> 84569f32
 		intel_de_write(dev_priv,
 			       TRANS_DDI_FUNC_CTL2(cpu_transcoder), ctl2);
 	}
@@ -1672,15 +1660,9 @@
 	if (INTEL_GEN(dev_priv) >= 11)
 		intel_de_write(dev_priv,
 			       TRANS_DDI_FUNC_CTL2(cpu_transcoder), 0);
-<<<<<<< HEAD
 
 	ctl = intel_de_read(dev_priv, TRANS_DDI_FUNC_CTL(cpu_transcoder));
 
-=======
-
-	ctl = intel_de_read(dev_priv, TRANS_DDI_FUNC_CTL(cpu_transcoder));
-
->>>>>>> 84569f32
 	ctl &= ~TRANS_DDI_FUNC_ENABLE;
 
 	if (IS_GEN_RANGE(dev_priv, 8, 10))
@@ -2462,17 +2444,10 @@
 
 	if (type != INTEL_OUTPUT_HDMI) {
 		struct intel_dp *intel_dp = enc_to_intel_dp(encoder);
-<<<<<<< HEAD
 
 		rate = intel_dp->link_rate;
 	}
 
-=======
-
-		rate = intel_dp->link_rate;
-	}
-
->>>>>>> 84569f32
 	ddi_translations = icl_get_mg_buf_trans(dev_priv, type, rate,
 						&n_entries);
 	/* The table does not have values for level 3 and level 9. */
@@ -3497,13 +3472,9 @@
 					  INTEL_OUTPUT_DP_MST);
 	enum phy phy = intel_port_to_phy(dev_priv, encoder->port);
 
-<<<<<<< HEAD
-	intel_dp_set_infoframes(encoder, false, old_crtc_state, old_conn_state);
-=======
 	if (!is_mst)
 		intel_dp_set_infoframes(encoder, false,
 					old_crtc_state, old_conn_state);
->>>>>>> 84569f32
 
 	/*
 	 * Power down sink before disabling the port, otherwise we end
