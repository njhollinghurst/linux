--- conflicted
+++ resolved
@@ -1047,11 +1047,7 @@
 
 		if ((ast->chip == AST2100) || (ast->chip == AST2200) ||
 		    (ast->chip == AST2300) || (ast->chip == AST2400) ||
-<<<<<<< HEAD
-		    (ast->chip == AST2500)) {
-=======
 		    (ast->chip == AST2500) || (ast->chip == AST2600)) {
->>>>>>> 88084a3d
 			if ((mode->hdisplay == 1920) && (mode->vdisplay == 1080))
 				return MODE_OK;
 
@@ -1307,22 +1303,14 @@
 static int ast_vga_connector_helper_get_modes(struct drm_connector *connector)
 {
 	struct ast_vga_connector *ast_vga_connector = to_ast_vga_connector(connector);
-<<<<<<< HEAD
-=======
 	struct drm_device *dev = connector->dev;
 	struct ast_private *ast = to_ast_private(dev);
->>>>>>> 88084a3d
 	struct edid *edid;
 	int count;
 
 	if (!ast_vga_connector->i2c)
 		goto err_drm_connector_update_edid_property;
 
-<<<<<<< HEAD
-	edid = drm_get_edid(connector, &ast_vga_connector->i2c->adapter);
-	if (!edid)
-		goto err_drm_connector_update_edid_property;
-=======
 	/*
 	 * Protect access to I/O registers from concurrent modesetting
 	 * by acquiring the I/O-register lock.
@@ -1334,18 +1322,14 @@
 		goto err_mutex_unlock;
 
 	mutex_unlock(&ast->ioregs_lock);
->>>>>>> 88084a3d
 
 	count = drm_add_edid_modes(connector, edid);
 	kfree(edid);
 
 	return count;
 
-<<<<<<< HEAD
-=======
 err_mutex_unlock:
 	mutex_unlock(&ast->ioregs_lock);
->>>>>>> 88084a3d
 err_drm_connector_update_edid_property:
 	drm_connector_update_edid_property(connector, NULL);
 	return 0;
@@ -1406,19 +1390,11 @@
 	if (ret)
 		return ret;
 	encoder->possible_crtcs = drm_crtc_mask(crtc);
-<<<<<<< HEAD
 
 	ret = ast_vga_connector_init(dev, ast_vga_connector);
 	if (ret)
 		return ret;
 
-=======
-
-	ret = ast_vga_connector_init(dev, ast_vga_connector);
-	if (ret)
-		return ret;
-
->>>>>>> 88084a3d
 	ret = drm_connector_attach_encoder(connector, encoder);
 	if (ret)
 		return ret;
@@ -1431,24 +1407,35 @@
  */
 
 static int ast_sil164_connector_helper_get_modes(struct drm_connector *connector)
-<<<<<<< HEAD
 {
 	struct ast_sil164_connector *ast_sil164_connector = to_ast_sil164_connector(connector);
+	struct drm_device *dev = connector->dev;
+	struct ast_private *ast = to_ast_private(dev);
 	struct edid *edid;
 	int count;
 
 	if (!ast_sil164_connector->i2c)
 		goto err_drm_connector_update_edid_property;
 
+	/*
+	 * Protect access to I/O registers from concurrent modesetting
+	 * by acquiring the I/O-register lock.
+	 */
+	mutex_lock(&ast->ioregs_lock);
+
 	edid = drm_get_edid(connector, &ast_sil164_connector->i2c->adapter);
 	if (!edid)
-		goto err_drm_connector_update_edid_property;
+		goto err_mutex_unlock;
+
+	mutex_unlock(&ast->ioregs_lock);
 
 	count = drm_add_edid_modes(connector, edid);
 	kfree(edid);
 
 	return count;
 
+err_mutex_unlock:
+	mutex_unlock(&ast->ioregs_lock);
 err_drm_connector_update_edid_property:
 	drm_connector_update_edid_property(connector, NULL);
 	return 0;
@@ -1469,57 +1456,6 @@
 static int ast_sil164_connector_init(struct drm_device *dev,
 				     struct ast_sil164_connector *ast_sil164_connector)
 {
-=======
-{
-	struct ast_sil164_connector *ast_sil164_connector = to_ast_sil164_connector(connector);
-	struct drm_device *dev = connector->dev;
-	struct ast_private *ast = to_ast_private(dev);
-	struct edid *edid;
-	int count;
-
-	if (!ast_sil164_connector->i2c)
-		goto err_drm_connector_update_edid_property;
-
-	/*
-	 * Protect access to I/O registers from concurrent modesetting
-	 * by acquiring the I/O-register lock.
-	 */
-	mutex_lock(&ast->ioregs_lock);
-
-	edid = drm_get_edid(connector, &ast_sil164_connector->i2c->adapter);
-	if (!edid)
-		goto err_mutex_unlock;
-
-	mutex_unlock(&ast->ioregs_lock);
-
-	count = drm_add_edid_modes(connector, edid);
-	kfree(edid);
-
-	return count;
-
-err_mutex_unlock:
-	mutex_unlock(&ast->ioregs_lock);
-err_drm_connector_update_edid_property:
-	drm_connector_update_edid_property(connector, NULL);
-	return 0;
-}
-
-static const struct drm_connector_helper_funcs ast_sil164_connector_helper_funcs = {
-	.get_modes = ast_sil164_connector_helper_get_modes,
-};
-
-static const struct drm_connector_funcs ast_sil164_connector_funcs = {
-	.reset = drm_atomic_helper_connector_reset,
-	.fill_modes = drm_helper_probe_single_connector_modes,
-	.destroy = drm_connector_cleanup,
-	.atomic_duplicate_state = drm_atomic_helper_connector_duplicate_state,
-	.atomic_destroy_state = drm_atomic_helper_connector_destroy_state,
-};
-
-static int ast_sil164_connector_init(struct drm_device *dev,
-				     struct ast_sil164_connector *ast_sil164_connector)
-{
->>>>>>> 88084a3d
 	struct drm_connector *connector = &ast_sil164_connector->base;
 	int ret;
 
@@ -1618,15 +1554,6 @@
 static int ast_dp501_connector_init(struct drm_device *dev, struct drm_connector *connector)
 {
 	int ret;
-<<<<<<< HEAD
-
-	ret = drm_connector_init(dev, connector, &ast_dp501_connector_funcs,
-				 DRM_MODE_CONNECTOR_DisplayPort);
-	if (ret)
-		return ret;
-
-	drm_connector_helper_add(connector, &ast_dp501_connector_helper_funcs);
-=======
 
 	ret = drm_connector_init(dev, connector, &ast_dp501_connector_funcs,
 				 DRM_MODE_CONNECTOR_DisplayPort);
@@ -1721,7 +1648,6 @@
 		return ret;
 
 	drm_connector_helper_add(connector, &ast_astdp_connector_helper_funcs);
->>>>>>> 88084a3d
 
 	connector->interlace_allowed = 0;
 	connector->doublescan_allowed = 0;
@@ -1731,21 +1657,12 @@
 	return 0;
 }
 
-<<<<<<< HEAD
-static int ast_dp501_output_init(struct ast_private *ast)
-{
-	struct drm_device *dev = &ast->base;
-	struct drm_crtc *crtc = &ast->crtc;
-	struct drm_encoder *encoder = &ast->output.dp501.encoder;
-	struct drm_connector *connector = &ast->output.dp501.connector;
-=======
 static int ast_astdp_output_init(struct ast_private *ast)
 {
 	struct drm_device *dev = &ast->base;
 	struct drm_crtc *crtc = &ast->crtc;
 	struct drm_encoder *encoder = &ast->output.astdp.encoder;
 	struct drm_connector *connector = &ast->output.astdp.connector;
->>>>>>> 88084a3d
 	int ret;
 
 	ret = drm_simple_encoder_init(dev, encoder, DRM_MODE_ENCODER_TMDS);
@@ -1753,11 +1670,7 @@
 		return ret;
 	encoder->possible_crtcs = drm_crtc_mask(crtc);
 
-<<<<<<< HEAD
-	ret = ast_dp501_connector_init(dev, connector);
-=======
 	ret = ast_astdp_connector_init(dev, connector);
->>>>>>> 88084a3d
 	if (ret)
 		return ret;
 
@@ -1826,21 +1739,6 @@
 
 	ast_crtc_init(dev);
 
-<<<<<<< HEAD
-	switch (ast->tx_chip_type) {
-	case AST_TX_NONE:
-		ret = ast_vga_output_init(ast);
-		break;
-	case AST_TX_SIL164:
-		ret = ast_sil164_output_init(ast);
-		break;
-	case AST_TX_DP501:
-		ret = ast_dp501_output_init(ast);
-		break;
-	}
-	if (ret)
-		return ret;
-=======
 	if (ast->tx_chip_types & AST_TX_NONE_BIT) {
 		ret = ast_vga_output_init(ast);
 		if (ret)
@@ -1861,7 +1759,6 @@
 		if (ret)
 			return ret;
 	}
->>>>>>> 88084a3d
 
 	drm_mode_config_reset(dev);
 
