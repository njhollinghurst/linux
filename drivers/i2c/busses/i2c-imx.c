/*
 *	Copyright (C) 2002 Motorola GSG-China
 *
 *	This program is free software; you can redistribute it and/or
 *	modify it under the terms of the GNU General Public License
 *	as published by the Free Software Foundation; either version 2
 *	of the License, or (at your option) any later version.
 *
 *	This program is distributed in the hope that it will be useful,
 *	but WITHOUT ANY WARRANTY; without even the implied warranty of
 *	MERCHANTABILITY or FITNESS FOR A PARTICULAR PURPOSE.  See the
 *	GNU General Public License for more details.
 *
 * Author:
 *	Darius Augulis, Teltonika Inc.
 *
 * Desc.:
 *	Implementation of I2C Adapter/Algorithm Driver
 *	for I2C Bus integrated in Freescale i.MX/MXC processors
 *
 *	Derived from Motorola GSG China I2C example driver
 *
 *	Copyright (C) 2005 Torsten Koschorrek <koschorrek at synertronixx.de
 *	Copyright (C) 2005 Matthias Blaschke <blaschke at synertronixx.de
 *	Copyright (C) 2007 RightHand Technologies, Inc.
 *	Copyright (C) 2008 Darius Augulis <darius.augulis at teltonika.lt>
 *
 *	Copyright 2013 Freescale Semiconductor, Inc.
 *
 */

#include <linux/clk.h>
#include <linux/completion.h>
#include <linux/delay.h>
#include <linux/dma-mapping.h>
#include <linux/dmaengine.h>
#include <linux/dmapool.h>
#include <linux/err.h>
#include <linux/errno.h>
#include <linux/i2c.h>
#include <linux/init.h>
#include <linux/interrupt.h>
#include <linux/io.h>
#include <linux/kernel.h>
#include <linux/module.h>
#include <linux/of.h>
#include <linux/of_device.h>
#include <linux/of_dma.h>
#include <linux/of_gpio.h>
#include <linux/pinctrl/consumer.h>
#include <linux/platform_data/i2c-imx.h>
#include <linux/platform_device.h>
#include <linux/pm_runtime.h>
#include <linux/sched.h>
#include <linux/slab.h>

/* This will be the driver name the kernel reports */
#define DRIVER_NAME "imx-i2c"

/* Default value */
#define IMX_I2C_BIT_RATE	100000	/* 100kHz */

/*
 * Enable DMA if transfer byte size is bigger than this threshold.
 * As the hardware request, it must bigger than 4 bytes.\
 * I have set '16' here, maybe it's not the best but I think it's
 * the appropriate.
 */
#define DMA_THRESHOLD	16
#define DMA_TIMEOUT	1000

/* IMX I2C registers:
 * the I2C register offset is different between SoCs,
 * to provid support for all these chips, split the
 * register offset into a fixed base address and a
 * variable shift value, then the full register offset
 * will be calculated by
 * reg_off = ( reg_base_addr << reg_shift)
 */
#define IMX_I2C_IADR	0x00	/* i2c slave address */
#define IMX_I2C_IFDR	0x01	/* i2c frequency divider */
#define IMX_I2C_I2CR	0x02	/* i2c control */
#define IMX_I2C_I2SR	0x03	/* i2c status */
#define IMX_I2C_I2DR	0x04	/* i2c transfer data */

#define IMX_I2C_REGSHIFT	2
#define VF610_I2C_REGSHIFT	0

/* Bits of IMX I2C registers */
#define I2SR_RXAK	0x01
#define I2SR_IIF	0x02
#define I2SR_SRW	0x04
#define I2SR_IAL	0x10
#define I2SR_IBB	0x20
#define I2SR_IAAS	0x40
#define I2SR_ICF	0x80
#define I2CR_DMAEN	0x02
#define I2CR_RSTA	0x04
#define I2CR_TXAK	0x08
#define I2CR_MTX	0x10
#define I2CR_MSTA	0x20
#define I2CR_IIEN	0x40
#define I2CR_IEN	0x80

/* register bits different operating codes definition:
 * 1) I2SR: Interrupt flags clear operation differ between SoCs:
 * - write zero to clear(w0c) INT flag on i.MX,
 * - but write one to clear(w1c) INT flag on Vybrid.
 * 2) I2CR: I2C module enable operation also differ between SoCs:
 * - set I2CR_IEN bit enable the module on i.MX,
 * - but clear I2CR_IEN bit enable the module on Vybrid.
 */
#define I2SR_CLR_OPCODE_W0C	0x0
#define I2SR_CLR_OPCODE_W1C	(I2SR_IAL | I2SR_IIF)
#define I2CR_IEN_OPCODE_0	0x0
#define I2CR_IEN_OPCODE_1	I2CR_IEN

#define I2C_PM_TIMEOUT		10 /* ms */

/*
 * sorted list of clock divider, register value pairs
 * taken from table 26-5, p.26-9, Freescale i.MX
 * Integrated Portable System Processor Reference Manual
 * Document Number: MC9328MXLRM, Rev. 5.1, 06/2007
 *
 * Duplicated divider values removed from list
 */
struct imx_i2c_clk_pair {
	u16	div;
	u16	val;
};

static struct imx_i2c_clk_pair imx_i2c_clk_div[] = {
	{ 22,	0x20 }, { 24,	0x21 }, { 26,	0x22 }, { 28,	0x23 },
	{ 30,	0x00 },	{ 32,	0x24 }, { 36,	0x25 }, { 40,	0x26 },
	{ 42,	0x03 }, { 44,	0x27 },	{ 48,	0x28 }, { 52,	0x05 },
	{ 56,	0x29 }, { 60,	0x06 }, { 64,	0x2A },	{ 72,	0x2B },
	{ 80,	0x2C }, { 88,	0x09 }, { 96,	0x2D }, { 104,	0x0A },
	{ 112,	0x2E }, { 128,	0x2F }, { 144,	0x0C }, { 160,	0x30 },
	{ 192,	0x31 },	{ 224,	0x32 }, { 240,	0x0F }, { 256,	0x33 },
	{ 288,	0x10 }, { 320,	0x34 },	{ 384,	0x35 }, { 448,	0x36 },
	{ 480,	0x13 }, { 512,	0x37 }, { 576,	0x14 },	{ 640,	0x38 },
	{ 768,	0x39 }, { 896,	0x3A }, { 960,	0x17 }, { 1024,	0x3B },
	{ 1152,	0x18 }, { 1280,	0x3C }, { 1536,	0x3D }, { 1792,	0x3E },
	{ 1920,	0x1B },	{ 2048,	0x3F }, { 2304,	0x1C }, { 2560,	0x1D },
	{ 3072,	0x1E }, { 3840,	0x1F }
};

/* Vybrid VF610 clock divider, register value pairs */
static struct imx_i2c_clk_pair vf610_i2c_clk_div[] = {
	{ 20,   0x00 }, { 22,   0x01 }, { 24,   0x02 }, { 26,   0x03 },
	{ 28,   0x04 }, { 30,   0x05 }, { 32,   0x09 }, { 34,   0x06 },
	{ 36,   0x0A }, { 40,   0x07 }, { 44,   0x0C }, { 48,   0x0D },
	{ 52,   0x43 }, { 56,   0x0E }, { 60,   0x45 }, { 64,   0x12 },
	{ 68,   0x0F }, { 72,   0x13 }, { 80,   0x14 }, { 88,   0x15 },
	{ 96,   0x19 }, { 104,  0x16 }, { 112,  0x1A }, { 128,  0x17 },
	{ 136,  0x4F }, { 144,  0x1C }, { 160,  0x1D }, { 176,  0x55 },
	{ 192,  0x1E }, { 208,  0x56 }, { 224,  0x22 }, { 228,  0x24 },
	{ 240,  0x1F }, { 256,  0x23 }, { 288,  0x5C }, { 320,  0x25 },
	{ 384,  0x26 }, { 448,  0x2A }, { 480,  0x27 }, { 512,  0x2B },
	{ 576,  0x2C }, { 640,  0x2D }, { 768,  0x31 }, { 896,  0x32 },
	{ 960,  0x2F }, { 1024, 0x33 }, { 1152, 0x34 }, { 1280, 0x35 },
	{ 1536, 0x36 }, { 1792, 0x3A }, { 1920, 0x37 }, { 2048, 0x3B },
	{ 2304, 0x3C }, { 2560, 0x3D }, { 3072, 0x3E }, { 3584, 0x7A },
	{ 3840, 0x3F }, { 4096, 0x7B }, { 5120, 0x7D }, { 6144, 0x7E },
};

enum imx_i2c_type {
	IMX1_I2C,
	IMX21_I2C,
	VF610_I2C,
};

struct imx_i2c_hwdata {
	enum imx_i2c_type	devtype;
	unsigned		regshift;
	struct imx_i2c_clk_pair	*clk_div;
	unsigned		ndivs;
	unsigned		i2sr_clr_opcode;
	unsigned		i2cr_ien_opcode;
};

struct imx_i2c_dma {
	struct dma_chan		*chan_tx;
	struct dma_chan		*chan_rx;
	struct dma_chan		*chan_using;
	struct completion	cmd_complete;
	dma_addr_t		dma_buf;
	unsigned int		dma_len;
	enum dma_transfer_direction dma_transfer_dir;
	enum dma_data_direction dma_data_dir;
};

struct imx_i2c_struct {
	struct i2c_adapter	adapter;
	struct clk		*clk;
	void __iomem		*base;
	wait_queue_head_t	queue;
	unsigned long		i2csr;
	unsigned int		disable_delay;
	int			stopped;
	unsigned int		ifdr; /* IMX_I2C_IFDR */
	unsigned int		cur_clk;
	unsigned int		bitrate;
	const struct imx_i2c_hwdata	*hwdata;
	struct i2c_bus_recovery_info rinfo;

	struct pinctrl *pinctrl;
	struct pinctrl_state *pinctrl_pins_default;
	struct pinctrl_state *pinctrl_pins_gpio;

	struct imx_i2c_dma	*dma;
};

static const struct imx_i2c_hwdata imx1_i2c_hwdata  = {
	.devtype		= IMX1_I2C,
	.regshift		= IMX_I2C_REGSHIFT,
	.clk_div		= imx_i2c_clk_div,
	.ndivs			= ARRAY_SIZE(imx_i2c_clk_div),
	.i2sr_clr_opcode	= I2SR_CLR_OPCODE_W0C,
	.i2cr_ien_opcode	= I2CR_IEN_OPCODE_1,

};

static const struct imx_i2c_hwdata imx21_i2c_hwdata  = {
	.devtype		= IMX21_I2C,
	.regshift		= IMX_I2C_REGSHIFT,
	.clk_div		= imx_i2c_clk_div,
	.ndivs			= ARRAY_SIZE(imx_i2c_clk_div),
	.i2sr_clr_opcode	= I2SR_CLR_OPCODE_W0C,
	.i2cr_ien_opcode	= I2CR_IEN_OPCODE_1,

};

static struct imx_i2c_hwdata vf610_i2c_hwdata = {
	.devtype		= VF610_I2C,
	.regshift		= VF610_I2C_REGSHIFT,
	.clk_div		= vf610_i2c_clk_div,
	.ndivs			= ARRAY_SIZE(vf610_i2c_clk_div),
	.i2sr_clr_opcode	= I2SR_CLR_OPCODE_W1C,
	.i2cr_ien_opcode	= I2CR_IEN_OPCODE_0,

};

static const struct platform_device_id imx_i2c_devtype[] = {
	{
		.name = "imx1-i2c",
		.driver_data = (kernel_ulong_t)&imx1_i2c_hwdata,
	}, {
		.name = "imx21-i2c",
		.driver_data = (kernel_ulong_t)&imx21_i2c_hwdata,
	}, {
		/* sentinel */
	}
};
MODULE_DEVICE_TABLE(platform, imx_i2c_devtype);

static const struct of_device_id i2c_imx_dt_ids[] = {
	{ .compatible = "fsl,imx1-i2c", .data = &imx1_i2c_hwdata, },
	{ .compatible = "fsl,imx21-i2c", .data = &imx21_i2c_hwdata, },
	{ .compatible = "fsl,vf610-i2c", .data = &vf610_i2c_hwdata, },
	{ /* sentinel */ }
};
MODULE_DEVICE_TABLE(of, i2c_imx_dt_ids);

static inline int is_imx1_i2c(struct imx_i2c_struct *i2c_imx)
{
	return i2c_imx->hwdata->devtype == IMX1_I2C;
}

static inline void imx_i2c_write_reg(unsigned int val,
		struct imx_i2c_struct *i2c_imx, unsigned int reg)
{
	writeb(val, i2c_imx->base + (reg << i2c_imx->hwdata->regshift));
}

static inline unsigned char imx_i2c_read_reg(struct imx_i2c_struct *i2c_imx,
		unsigned int reg)
{
	return readb(i2c_imx->base + (reg << i2c_imx->hwdata->regshift));
}

/* Functions for DMA support */
static void i2c_imx_dma_request(struct imx_i2c_struct *i2c_imx,
						dma_addr_t phy_addr)
{
	struct imx_i2c_dma *dma;
	struct dma_slave_config dma_sconfig;
	struct device *dev = &i2c_imx->adapter.dev;
	int ret;

	dma = devm_kzalloc(dev, sizeof(*dma), GFP_KERNEL);
	if (!dma)
		return;

	dma->chan_tx = dma_request_slave_channel(dev, "tx");
	if (!dma->chan_tx) {
		dev_dbg(dev, "can't request DMA tx channel\n");
		goto fail_al;
	}

	dma_sconfig.dst_addr = phy_addr +
				(IMX_I2C_I2DR << i2c_imx->hwdata->regshift);
	dma_sconfig.dst_addr_width = DMA_SLAVE_BUSWIDTH_1_BYTE;
	dma_sconfig.dst_maxburst = 1;
	dma_sconfig.direction = DMA_MEM_TO_DEV;
	ret = dmaengine_slave_config(dma->chan_tx, &dma_sconfig);
	if (ret < 0) {
		dev_dbg(dev, "can't configure tx channel\n");
		goto fail_tx;
	}

	dma->chan_rx = dma_request_slave_channel(dev, "rx");
	if (!dma->chan_rx) {
		dev_dbg(dev, "can't request DMA rx channel\n");
		goto fail_tx;
	}

	dma_sconfig.src_addr = phy_addr +
				(IMX_I2C_I2DR << i2c_imx->hwdata->regshift);
	dma_sconfig.src_addr_width = DMA_SLAVE_BUSWIDTH_1_BYTE;
	dma_sconfig.src_maxburst = 1;
	dma_sconfig.direction = DMA_DEV_TO_MEM;
	ret = dmaengine_slave_config(dma->chan_rx, &dma_sconfig);
	if (ret < 0) {
		dev_dbg(dev, "can't configure rx channel\n");
		goto fail_rx;
	}

	i2c_imx->dma = dma;
	init_completion(&dma->cmd_complete);
	dev_info(dev, "using %s (tx) and %s (rx) for DMA transfers\n",
		dma_chan_name(dma->chan_tx), dma_chan_name(dma->chan_rx));

	return;

fail_rx:
	dma_release_channel(dma->chan_rx);
fail_tx:
	dma_release_channel(dma->chan_tx);
fail_al:
	devm_kfree(dev, dma);
	dev_info(dev, "can't use DMA, using PIO instead.\n");
}

static void i2c_imx_dma_callback(void *arg)
{
	struct imx_i2c_struct *i2c_imx = (struct imx_i2c_struct *)arg;
	struct imx_i2c_dma *dma = i2c_imx->dma;

	dma_unmap_single(dma->chan_using->device->dev, dma->dma_buf,
			dma->dma_len, dma->dma_data_dir);
	complete(&dma->cmd_complete);
}

static int i2c_imx_dma_xfer(struct imx_i2c_struct *i2c_imx,
					struct i2c_msg *msgs)
{
	struct imx_i2c_dma *dma = i2c_imx->dma;
	struct dma_async_tx_descriptor *txdesc;
	struct device *dev = &i2c_imx->adapter.dev;
	struct device *chan_dev = dma->chan_using->device->dev;

	dma->dma_buf = dma_map_single(chan_dev, msgs->buf,
					dma->dma_len, dma->dma_data_dir);
	if (dma_mapping_error(chan_dev, dma->dma_buf)) {
		dev_err(dev, "DMA mapping failed\n");
		goto err_map;
	}

	txdesc = dmaengine_prep_slave_single(dma->chan_using, dma->dma_buf,
					dma->dma_len, dma->dma_transfer_dir,
					DMA_PREP_INTERRUPT | DMA_CTRL_ACK);
	if (!txdesc) {
		dev_err(dev, "Not able to get desc for DMA xfer\n");
		goto err_desc;
	}

	txdesc->callback = i2c_imx_dma_callback;
	txdesc->callback_param = i2c_imx;
	if (dma_submit_error(dmaengine_submit(txdesc))) {
		dev_err(dev, "DMA submit failed\n");
		goto err_submit;
	}

	dma_async_issue_pending(dma->chan_using);
	return 0;

err_submit:
	dmaengine_terminate_all(dma->chan_using);
err_desc:
	dma_unmap_single(chan_dev, dma->dma_buf,
			dma->dma_len, dma->dma_data_dir);
err_map:
	return -EINVAL;
}

static void i2c_imx_dma_free(struct imx_i2c_struct *i2c_imx)
{
	struct imx_i2c_dma *dma = i2c_imx->dma;

	dma->dma_buf = 0;
	dma->dma_len = 0;

	dma_release_channel(dma->chan_tx);
	dma->chan_tx = NULL;

	dma_release_channel(dma->chan_rx);
	dma->chan_rx = NULL;

	dma->chan_using = NULL;
}

static int i2c_imx_bus_busy(struct imx_i2c_struct *i2c_imx, int for_busy)
{
	unsigned long orig_jiffies = jiffies;
	unsigned int temp;

	dev_dbg(&i2c_imx->adapter.dev, "<%s>\n", __func__);

	while (1) {
		temp = imx_i2c_read_reg(i2c_imx, IMX_I2C_I2SR);

		/* check for arbitration lost */
		if (temp & I2SR_IAL) {
			temp &= ~I2SR_IAL;
			imx_i2c_write_reg(temp, i2c_imx, IMX_I2C_I2SR);
			return -EAGAIN;
		}

		if (for_busy && (temp & I2SR_IBB))
			break;
		if (!for_busy && !(temp & I2SR_IBB))
			break;
		if (time_after(jiffies, orig_jiffies + msecs_to_jiffies(500))) {
			dev_dbg(&i2c_imx->adapter.dev,
				"<%s> I2C bus is busy\n", __func__);
			return -ETIMEDOUT;
		}
		schedule();
	}

	return 0;
}

static int i2c_imx_trx_complete(struct imx_i2c_struct *i2c_imx)
{
	wait_event_timeout(i2c_imx->queue, i2c_imx->i2csr & I2SR_IIF, HZ / 10);

	if (unlikely(!(i2c_imx->i2csr & I2SR_IIF))) {
		dev_dbg(&i2c_imx->adapter.dev, "<%s> Timeout\n", __func__);
		return -ETIMEDOUT;
	}
	dev_dbg(&i2c_imx->adapter.dev, "<%s> TRX complete\n", __func__);
	i2c_imx->i2csr = 0;
	return 0;
}

static int i2c_imx_acked(struct imx_i2c_struct *i2c_imx)
{
	if (imx_i2c_read_reg(i2c_imx, IMX_I2C_I2SR) & I2SR_RXAK) {
		dev_dbg(&i2c_imx->adapter.dev, "<%s> No ACK\n", __func__);
		return -ENXIO;  /* No ACK */
	}

	dev_dbg(&i2c_imx->adapter.dev, "<%s> ACK received\n", __func__);
	return 0;
}

static void i2c_imx_set_clk(struct imx_i2c_struct *i2c_imx)
{
	struct imx_i2c_clk_pair *i2c_clk_div = i2c_imx->hwdata->clk_div;
	unsigned int i2c_clk_rate;
	unsigned int div;
	int i;

	/* Divider value calculation */
	i2c_clk_rate = clk_get_rate(i2c_imx->clk);
	if (i2c_imx->cur_clk == i2c_clk_rate)
		return;

	i2c_imx->cur_clk = i2c_clk_rate;

	div = (i2c_clk_rate + i2c_imx->bitrate - 1) / i2c_imx->bitrate;
	if (div < i2c_clk_div[0].div)
		i = 0;
	else if (div > i2c_clk_div[i2c_imx->hwdata->ndivs - 1].div)
		i = i2c_imx->hwdata->ndivs - 1;
	else
		for (i = 0; i2c_clk_div[i].div < div; i++)
			;

	/* Store divider value */
	i2c_imx->ifdr = i2c_clk_div[i].val;

	/*
	 * There dummy delay is calculated.
	 * It should be about one I2C clock period long.
	 * This delay is used in I2C bus disable function
	 * to fix chip hardware bug.
	 */
	i2c_imx->disable_delay = (500000U * i2c_clk_div[i].div
		+ (i2c_clk_rate / 2) - 1) / (i2c_clk_rate / 2);

#ifdef CONFIG_I2C_DEBUG_BUS
	dev_dbg(&i2c_imx->adapter.dev, "I2C_CLK=%d, REQ DIV=%d\n",
		i2c_clk_rate, div);
	dev_dbg(&i2c_imx->adapter.dev, "IFDR[IC]=0x%x, REAL DIV=%d\n",
		i2c_clk_div[i].val, i2c_clk_div[i].div);
#endif
}

static int i2c_imx_start(struct imx_i2c_struct *i2c_imx)
{
	unsigned int temp = 0;
	int result;

	dev_dbg(&i2c_imx->adapter.dev, "<%s>\n", __func__);

	i2c_imx_set_clk(i2c_imx);

	imx_i2c_write_reg(i2c_imx->ifdr, i2c_imx, IMX_I2C_IFDR);
	/* Enable I2C controller */
	imx_i2c_write_reg(i2c_imx->hwdata->i2sr_clr_opcode, i2c_imx, IMX_I2C_I2SR);
	imx_i2c_write_reg(i2c_imx->hwdata->i2cr_ien_opcode, i2c_imx, IMX_I2C_I2CR);

	/* Wait controller to be stable */
	udelay(50);

	/* Start I2C transaction */
	temp = imx_i2c_read_reg(i2c_imx, IMX_I2C_I2CR);
	temp |= I2CR_MSTA;
	imx_i2c_write_reg(temp, i2c_imx, IMX_I2C_I2CR);
	result = i2c_imx_bus_busy(i2c_imx, 1);
	if (result)
		return result;
	i2c_imx->stopped = 0;

	temp |= I2CR_IIEN | I2CR_MTX | I2CR_TXAK;
	temp &= ~I2CR_DMAEN;
	imx_i2c_write_reg(temp, i2c_imx, IMX_I2C_I2CR);
	return result;
}

static void i2c_imx_stop(struct imx_i2c_struct *i2c_imx)
{
	unsigned int temp = 0;

	if (!i2c_imx->stopped) {
		/* Stop I2C transaction */
		dev_dbg(&i2c_imx->adapter.dev, "<%s>\n", __func__);
		temp = imx_i2c_read_reg(i2c_imx, IMX_I2C_I2CR);
		temp &= ~(I2CR_MSTA | I2CR_MTX);
		if (i2c_imx->dma)
			temp &= ~I2CR_DMAEN;
		imx_i2c_write_reg(temp, i2c_imx, IMX_I2C_I2CR);
	}
	if (is_imx1_i2c(i2c_imx)) {
		/*
		 * This delay caused by an i.MXL hardware bug.
		 * If no (or too short) delay, no "STOP" bit will be generated.
		 */
		udelay(i2c_imx->disable_delay);
	}

	if (!i2c_imx->stopped) {
		i2c_imx_bus_busy(i2c_imx, 0);
		i2c_imx->stopped = 1;
	}

	/* Disable I2C controller */
	temp = i2c_imx->hwdata->i2cr_ien_opcode ^ I2CR_IEN,
	imx_i2c_write_reg(temp, i2c_imx, IMX_I2C_I2CR);
}

static irqreturn_t i2c_imx_isr(int irq, void *dev_id)
{
	struct imx_i2c_struct *i2c_imx = dev_id;
	unsigned int temp;

	temp = imx_i2c_read_reg(i2c_imx, IMX_I2C_I2SR);
	if (temp & I2SR_IIF) {
		/* save status register */
		i2c_imx->i2csr = temp;
		temp &= ~I2SR_IIF;
		temp |= (i2c_imx->hwdata->i2sr_clr_opcode & I2SR_IIF);
		imx_i2c_write_reg(temp, i2c_imx, IMX_I2C_I2SR);
		wake_up(&i2c_imx->queue);
		return IRQ_HANDLED;
	}

	return IRQ_NONE;
}

static int i2c_imx_dma_write(struct imx_i2c_struct *i2c_imx,
					struct i2c_msg *msgs)
{
	int result;
	unsigned long time_left;
	unsigned int temp = 0;
	unsigned long orig_jiffies = jiffies;
	struct imx_i2c_dma *dma = i2c_imx->dma;
	struct device *dev = &i2c_imx->adapter.dev;

	dma->chan_using = dma->chan_tx;
	dma->dma_transfer_dir = DMA_MEM_TO_DEV;
	dma->dma_data_dir = DMA_TO_DEVICE;
	dma->dma_len = msgs->len - 1;
	result = i2c_imx_dma_xfer(i2c_imx, msgs);
	if (result)
		return result;

	temp = imx_i2c_read_reg(i2c_imx, IMX_I2C_I2CR);
	temp |= I2CR_DMAEN;
	imx_i2c_write_reg(temp, i2c_imx, IMX_I2C_I2CR);

	/*
	 * Write slave address.
	 * The first byte must be transmitted by the CPU.
	 */
	imx_i2c_write_reg(msgs->addr << 1, i2c_imx, IMX_I2C_I2DR);
	reinit_completion(&i2c_imx->dma->cmd_complete);
	time_left = wait_for_completion_timeout(
				&i2c_imx->dma->cmd_complete,
				msecs_to_jiffies(DMA_TIMEOUT));
	if (time_left == 0) {
		dmaengine_terminate_all(dma->chan_using);
		return -ETIMEDOUT;
	}

	/* Waiting for transfer complete. */
	while (1) {
		temp = imx_i2c_read_reg(i2c_imx, IMX_I2C_I2SR);
		if (temp & I2SR_ICF)
			break;
		if (time_after(jiffies, orig_jiffies +
				msecs_to_jiffies(DMA_TIMEOUT))) {
			dev_dbg(dev, "<%s> Timeout\n", __func__);
			return -ETIMEDOUT;
		}
		schedule();
	}

	temp = imx_i2c_read_reg(i2c_imx, IMX_I2C_I2CR);
	temp &= ~I2CR_DMAEN;
	imx_i2c_write_reg(temp, i2c_imx, IMX_I2C_I2CR);

	/* The last data byte must be transferred by the CPU. */
	imx_i2c_write_reg(msgs->buf[msgs->len-1],
				i2c_imx, IMX_I2C_I2DR);
	result = i2c_imx_trx_complete(i2c_imx);
	if (result)
		return result;

	return i2c_imx_acked(i2c_imx);
}

static int i2c_imx_dma_read(struct imx_i2c_struct *i2c_imx,
			struct i2c_msg *msgs, bool is_lastmsg)
{
	int result;
	unsigned long time_left;
	unsigned int temp;
	unsigned long orig_jiffies = jiffies;
	struct imx_i2c_dma *dma = i2c_imx->dma;
	struct device *dev = &i2c_imx->adapter.dev;

	temp = imx_i2c_read_reg(i2c_imx, IMX_I2C_I2CR);
	temp |= I2CR_DMAEN;
	imx_i2c_write_reg(temp, i2c_imx, IMX_I2C_I2CR);

	dma->chan_using = dma->chan_rx;
	dma->dma_transfer_dir = DMA_DEV_TO_MEM;
	dma->dma_data_dir = DMA_FROM_DEVICE;
	/* The last two data bytes must be transferred by the CPU. */
	dma->dma_len = msgs->len - 2;
	result = i2c_imx_dma_xfer(i2c_imx, msgs);
	if (result)
		return result;

	reinit_completion(&i2c_imx->dma->cmd_complete);
	time_left = wait_for_completion_timeout(
				&i2c_imx->dma->cmd_complete,
				msecs_to_jiffies(DMA_TIMEOUT));
	if (time_left == 0) {
		dmaengine_terminate_all(dma->chan_using);
		return -ETIMEDOUT;
	}

	/* waiting for transfer complete. */
	while (1) {
		temp = imx_i2c_read_reg(i2c_imx, IMX_I2C_I2SR);
		if (temp & I2SR_ICF)
			break;
		if (time_after(jiffies, orig_jiffies +
				msecs_to_jiffies(DMA_TIMEOUT))) {
			dev_dbg(dev, "<%s> Timeout\n", __func__);
			return -ETIMEDOUT;
		}
		schedule();
	}

	temp = imx_i2c_read_reg(i2c_imx, IMX_I2C_I2CR);
	temp &= ~I2CR_DMAEN;
	imx_i2c_write_reg(temp, i2c_imx, IMX_I2C_I2CR);

	/* read n-1 byte data */
	temp = imx_i2c_read_reg(i2c_imx, IMX_I2C_I2CR);
	temp |= I2CR_TXAK;
	imx_i2c_write_reg(temp, i2c_imx, IMX_I2C_I2CR);

	msgs->buf[msgs->len-2] = imx_i2c_read_reg(i2c_imx, IMX_I2C_I2DR);
	/* read n byte data */
	result = i2c_imx_trx_complete(i2c_imx);
	if (result)
		return result;

	if (is_lastmsg) {
		/*
		 * It must generate STOP before read I2DR to prevent
		 * controller from generating another clock cycle
		 */
		dev_dbg(dev, "<%s> clear MSTA\n", __func__);
		temp = imx_i2c_read_reg(i2c_imx, IMX_I2C_I2CR);
		temp &= ~(I2CR_MSTA | I2CR_MTX);
		imx_i2c_write_reg(temp, i2c_imx, IMX_I2C_I2CR);
		i2c_imx_bus_busy(i2c_imx, 0);
		i2c_imx->stopped = 1;
	} else {
		/*
		 * For i2c master receiver repeat restart operation like:
		 * read -> repeat MSTA -> read/write
		 * The controller must set MTX before read the last byte in
		 * the first read operation, otherwise the first read cost
		 * one extra clock cycle.
		 */
		temp = readb(i2c_imx->base + IMX_I2C_I2CR);
		temp |= I2CR_MTX;
		writeb(temp, i2c_imx->base + IMX_I2C_I2CR);
	}
	msgs->buf[msgs->len-1] = imx_i2c_read_reg(i2c_imx, IMX_I2C_I2DR);

	return 0;
}

static int i2c_imx_write(struct imx_i2c_struct *i2c_imx, struct i2c_msg *msgs)
{
	int i, result;

	dev_dbg(&i2c_imx->adapter.dev, "<%s> write slave address: addr=0x%x\n",
		__func__, msgs->addr << 1);

	/* write slave address */
	imx_i2c_write_reg(msgs->addr << 1, i2c_imx, IMX_I2C_I2DR);
	result = i2c_imx_trx_complete(i2c_imx);
	if (result)
		return result;
	result = i2c_imx_acked(i2c_imx);
	if (result)
		return result;
	dev_dbg(&i2c_imx->adapter.dev, "<%s> write data\n", __func__);

	/* write data */
	for (i = 0; i < msgs->len; i++) {
		dev_dbg(&i2c_imx->adapter.dev,
			"<%s> write byte: B%d=0x%X\n",
			__func__, i, msgs->buf[i]);
		imx_i2c_write_reg(msgs->buf[i], i2c_imx, IMX_I2C_I2DR);
		result = i2c_imx_trx_complete(i2c_imx);
		if (result)
			return result;
		result = i2c_imx_acked(i2c_imx);
		if (result)
			return result;
	}
	return 0;
}

static int i2c_imx_read(struct imx_i2c_struct *i2c_imx, struct i2c_msg *msgs, bool is_lastmsg)
{
	int i, result;
	unsigned int temp;
	int block_data = msgs->flags & I2C_M_RECV_LEN;

	dev_dbg(&i2c_imx->adapter.dev,
		"<%s> write slave address: addr=0x%x\n",
		__func__, (msgs->addr << 1) | 0x01);

	/* write slave address */
	imx_i2c_write_reg((msgs->addr << 1) | 0x01, i2c_imx, IMX_I2C_I2DR);
	result = i2c_imx_trx_complete(i2c_imx);
	if (result)
		return result;
	result = i2c_imx_acked(i2c_imx);
	if (result)
		return result;

	dev_dbg(&i2c_imx->adapter.dev, "<%s> setup bus\n", __func__);

	/* setup bus to read data */
	temp = imx_i2c_read_reg(i2c_imx, IMX_I2C_I2CR);
	temp &= ~I2CR_MTX;

	/*
	 * Reset the I2CR_TXAK flag initially for SMBus block read since the
	 * length is unknown
	 */
	if ((msgs->len - 1) || block_data)
		temp &= ~I2CR_TXAK;
	imx_i2c_write_reg(temp, i2c_imx, IMX_I2C_I2CR);
	imx_i2c_read_reg(i2c_imx, IMX_I2C_I2DR); /* dummy read */

	dev_dbg(&i2c_imx->adapter.dev, "<%s> read data\n", __func__);

	if (i2c_imx->dma && msgs->len >= DMA_THRESHOLD && !block_data)
		return i2c_imx_dma_read(i2c_imx, msgs, is_lastmsg);

	/* read data */
	for (i = 0; i < msgs->len; i++) {
		u8 len = 0;

		result = i2c_imx_trx_complete(i2c_imx);
		if (result)
			return result;
		/*
		 * First byte is the length of remaining packet
		 * in the SMBus block data read. Add it to
		 * msgs->len.
		 */
		if ((!i) && block_data) {
			len = imx_i2c_read_reg(i2c_imx, IMX_I2C_I2DR);
			if ((len == 0) || (len > I2C_SMBUS_BLOCK_MAX))
				return -EPROTO;
			dev_dbg(&i2c_imx->adapter.dev,
				"<%s> read length: 0x%X\n",
				__func__, len);
			msgs->len += len;
		}
		if (i == (msgs->len - 1)) {
			if (is_lastmsg) {
				/*
				 * It must generate STOP before read I2DR to prevent
				 * controller from generating another clock cycle
				 */
				dev_dbg(&i2c_imx->adapter.dev,
					"<%s> clear MSTA\n", __func__);
				temp = imx_i2c_read_reg(i2c_imx, IMX_I2C_I2CR);
				temp &= ~(I2CR_MSTA | I2CR_MTX);
				imx_i2c_write_reg(temp, i2c_imx, IMX_I2C_I2CR);
				i2c_imx_bus_busy(i2c_imx, 0);
				i2c_imx->stopped = 1;
			} else {
				/*
				 * For i2c master receiver repeat restart operation like:
				 * read -> repeat MSTA -> read/write
				 * The controller must set MTX before read the last byte in
				 * the first read operation, otherwise the first read cost
				 * one extra clock cycle.
				 */
				temp = readb(i2c_imx->base + IMX_I2C_I2CR);
				temp |= I2CR_MTX;
				writeb(temp, i2c_imx->base + IMX_I2C_I2CR);
			}
		} else if (i == (msgs->len - 2)) {
			dev_dbg(&i2c_imx->adapter.dev,
				"<%s> set TXAK\n", __func__);
			temp = imx_i2c_read_reg(i2c_imx, IMX_I2C_I2CR);
			temp |= I2CR_TXAK;
			imx_i2c_write_reg(temp, i2c_imx, IMX_I2C_I2CR);
		}
		if ((!i) && block_data)
			msgs->buf[0] = len;
		else
			msgs->buf[i] =  imx_i2c_read_reg(i2c_imx, IMX_I2C_I2DR);
		dev_dbg(&i2c_imx->adapter.dev,
			"<%s> read byte: B%d=0x%X\n",
			__func__, i, msgs->buf[i]);
	}
	return 0;
}

static int i2c_imx_xfer(struct i2c_adapter *adapter,
						struct i2c_msg *msgs, int num)
{
	unsigned int i, temp;
	int result;
	bool is_lastmsg = false;
	struct imx_i2c_struct *i2c_imx = i2c_get_adapdata(adapter);

	dev_dbg(&i2c_imx->adapter.dev, "<%s>\n", __func__);

	result = pm_runtime_get_sync(i2c_imx->adapter.dev.parent);
	if (result < 0)
		goto out;

	/* Start I2C transfer */
	result = i2c_imx_start(i2c_imx);
	if (result) {
		if (i2c_imx->adapter.bus_recovery_info) {
			i2c_recover_bus(&i2c_imx->adapter);
			result = i2c_imx_start(i2c_imx);
		}
	}

	if (result)
		goto fail0;

	/* read/write data */
	for (i = 0; i < num; i++) {
		if (i == num - 1)
			is_lastmsg = true;

		if (i) {
			dev_dbg(&i2c_imx->adapter.dev,
				"<%s> repeated start\n", __func__);
			temp = imx_i2c_read_reg(i2c_imx, IMX_I2C_I2CR);
			temp |= I2CR_RSTA;
			imx_i2c_write_reg(temp, i2c_imx, IMX_I2C_I2CR);
			result =  i2c_imx_bus_busy(i2c_imx, 1);
			if (result)
				goto fail0;
		}
		dev_dbg(&i2c_imx->adapter.dev,
			"<%s> transfer message: %d\n", __func__, i);
		/* write/read data */
#ifdef CONFIG_I2C_DEBUG_BUS
		temp = imx_i2c_read_reg(i2c_imx, IMX_I2C_I2CR);
		dev_dbg(&i2c_imx->adapter.dev,
			"<%s> CONTROL: IEN=%d, IIEN=%d, MSTA=%d, MTX=%d, TXAK=%d, RSTA=%d\n",
			__func__,
			(temp & I2CR_IEN ? 1 : 0), (temp & I2CR_IIEN ? 1 : 0),
			(temp & I2CR_MSTA ? 1 : 0), (temp & I2CR_MTX ? 1 : 0),
			(temp & I2CR_TXAK ? 1 : 0), (temp & I2CR_RSTA ? 1 : 0));
		temp = imx_i2c_read_reg(i2c_imx, IMX_I2C_I2SR);
		dev_dbg(&i2c_imx->adapter.dev,
			"<%s> STATUS: ICF=%d, IAAS=%d, IBB=%d, IAL=%d, SRW=%d, IIF=%d, RXAK=%d\n",
			__func__,
			(temp & I2SR_ICF ? 1 : 0), (temp & I2SR_IAAS ? 1 : 0),
			(temp & I2SR_IBB ? 1 : 0), (temp & I2SR_IAL ? 1 : 0),
			(temp & I2SR_SRW ? 1 : 0), (temp & I2SR_IIF ? 1 : 0),
			(temp & I2SR_RXAK ? 1 : 0));
#endif
		if (msgs[i].flags & I2C_M_RD)
			result = i2c_imx_read(i2c_imx, &msgs[i], is_lastmsg);
		else {
			if (i2c_imx->dma && msgs[i].len >= DMA_THRESHOLD)
				result = i2c_imx_dma_write(i2c_imx, &msgs[i]);
			else
				result = i2c_imx_write(i2c_imx, &msgs[i]);
		}
		if (result)
			goto fail0;
	}

fail0:
	/* Stop I2C transfer */
	i2c_imx_stop(i2c_imx);

	pm_runtime_mark_last_busy(i2c_imx->adapter.dev.parent);
	pm_runtime_put_autosuspend(i2c_imx->adapter.dev.parent);

out:
	dev_dbg(&i2c_imx->adapter.dev, "<%s> exit with: %s: %d\n", __func__,
		(result < 0) ? "error" : "success msg",
			(result < 0) ? result : num);
	return (result < 0) ? result : num;
}

static void i2c_imx_prepare_recovery(struct i2c_adapter *adap)
{
	struct imx_i2c_struct *i2c_imx;

	i2c_imx = container_of(adap, struct imx_i2c_struct, adapter);

	pinctrl_select_state(i2c_imx->pinctrl, i2c_imx->pinctrl_pins_gpio);
}

static void i2c_imx_unprepare_recovery(struct i2c_adapter *adap)
{
	struct imx_i2c_struct *i2c_imx;

	i2c_imx = container_of(adap, struct imx_i2c_struct, adapter);

	pinctrl_select_state(i2c_imx->pinctrl, i2c_imx->pinctrl_pins_default);
}

static void i2c_imx_init_recovery_info(struct imx_i2c_struct *i2c_imx,
		struct platform_device *pdev)
{
	struct i2c_bus_recovery_info *rinfo = &i2c_imx->rinfo;

	i2c_imx->pinctrl_pins_default = pinctrl_lookup_state(i2c_imx->pinctrl,
			PINCTRL_STATE_DEFAULT);
	i2c_imx->pinctrl_pins_gpio = pinctrl_lookup_state(i2c_imx->pinctrl,
			"gpio");
	rinfo->sda_gpio = of_get_named_gpio(pdev->dev.of_node, "sda-gpios", 0);
	rinfo->scl_gpio = of_get_named_gpio(pdev->dev.of_node, "scl-gpios", 0);

	if (!gpio_is_valid(rinfo->sda_gpio) ||
	    !gpio_is_valid(rinfo->scl_gpio) ||
	    IS_ERR(i2c_imx->pinctrl_pins_default) ||
	    IS_ERR(i2c_imx->pinctrl_pins_gpio)) {
		dev_dbg(&pdev->dev, "recovery information incomplete\n");
		return;
	}

	dev_dbg(&pdev->dev, "using scl-gpio %d and sda-gpio %d for recovery\n",
			rinfo->sda_gpio, rinfo->scl_gpio);

	rinfo->prepare_recovery = i2c_imx_prepare_recovery;
	rinfo->unprepare_recovery = i2c_imx_unprepare_recovery;
	rinfo->recover_bus = i2c_generic_gpio_recovery;
	i2c_imx->adapter.bus_recovery_info = rinfo;
}

static u32 i2c_imx_func(struct i2c_adapter *adapter)
{
	return I2C_FUNC_I2C | I2C_FUNC_SMBUS_EMUL
		| I2C_FUNC_SMBUS_READ_BLOCK_DATA;
}

static struct i2c_algorithm i2c_imx_algo = {
	.master_xfer	= i2c_imx_xfer,
	.functionality	= i2c_imx_func,
};

static int i2c_imx_probe(struct platform_device *pdev)
{
	const struct of_device_id *of_id = of_match_device(i2c_imx_dt_ids,
							   &pdev->dev);
	struct imx_i2c_struct *i2c_imx;
	struct resource *res;
	struct imxi2c_platform_data *pdata = dev_get_platdata(&pdev->dev);
	void __iomem *base;
	int irq, ret;
	dma_addr_t phy_addr;

	dev_dbg(&pdev->dev, "<%s>\n", __func__);

	irq = platform_get_irq(pdev, 0);
	if (irq < 0) {
		dev_err(&pdev->dev, "can't get irq number\n");
		return irq;
	}

	res = platform_get_resource(pdev, IORESOURCE_MEM, 0);
	base = devm_ioremap_resource(&pdev->dev, res);
	if (IS_ERR(base))
		return PTR_ERR(base);

	phy_addr = (dma_addr_t)res->start;
	i2c_imx = devm_kzalloc(&pdev->dev, sizeof(*i2c_imx), GFP_KERNEL);
	if (!i2c_imx)
		return -ENOMEM;

	if (of_id)
		i2c_imx->hwdata = of_id->data;
	else
		i2c_imx->hwdata = (struct imx_i2c_hwdata *)
				platform_get_device_id(pdev)->driver_data;

	/* Setup i2c_imx driver structure */
	strlcpy(i2c_imx->adapter.name, pdev->name, sizeof(i2c_imx->adapter.name));
	i2c_imx->adapter.owner		= THIS_MODULE;
	i2c_imx->adapter.algo		= &i2c_imx_algo;
	i2c_imx->adapter.dev.parent	= &pdev->dev;
	i2c_imx->adapter.nr		= pdev->id;
	i2c_imx->adapter.dev.of_node	= pdev->dev.of_node;
	i2c_imx->base			= base;

	/* Get I2C clock */
	i2c_imx->clk = devm_clk_get(&pdev->dev, NULL);
	if (IS_ERR(i2c_imx->clk)) {
		dev_err(&pdev->dev, "can't get I2C clock\n");
		return PTR_ERR(i2c_imx->clk);
	}

	ret = clk_prepare_enable(i2c_imx->clk);
	if (ret) {
		dev_err(&pdev->dev, "can't enable I2C clock, ret=%d\n", ret);
		return ret;
	}

	i2c_imx->pinctrl = devm_pinctrl_get(&pdev->dev);
	if (IS_ERR(i2c_imx->pinctrl)) {
		ret = PTR_ERR(i2c_imx->pinctrl);
		goto clk_disable;
	}

	/* Request IRQ */
	ret = devm_request_irq(&pdev->dev, irq, i2c_imx_isr, 0,
				pdev->name, i2c_imx);
	if (ret) {
		dev_err(&pdev->dev, "can't claim irq %d\n", irq);
		goto clk_disable;
	}

	/* Init queue */
	init_waitqueue_head(&i2c_imx->queue);

	/* Set up adapter data */
	i2c_set_adapdata(&i2c_imx->adapter, i2c_imx);

	/* Set up platform driver data */
	platform_set_drvdata(pdev, i2c_imx);

	pm_runtime_set_autosuspend_delay(&pdev->dev, I2C_PM_TIMEOUT);
	pm_runtime_use_autosuspend(&pdev->dev);
	pm_runtime_set_active(&pdev->dev);
	pm_runtime_enable(&pdev->dev);

	ret = pm_runtime_get_sync(&pdev->dev);
	if (ret < 0)
		goto rpm_disable;

	/* Set up clock divider */
	i2c_imx->bitrate = IMX_I2C_BIT_RATE;
	ret = of_property_read_u32(pdev->dev.of_node,
				   "clock-frequency", &i2c_imx->bitrate);
	if (ret < 0 && pdata && pdata->bitrate)
		i2c_imx->bitrate = pdata->bitrate;

	/* Set up chip registers to defaults */
	imx_i2c_write_reg(i2c_imx->hwdata->i2cr_ien_opcode ^ I2CR_IEN,
			i2c_imx, IMX_I2C_I2CR);
	imx_i2c_write_reg(i2c_imx->hwdata->i2sr_clr_opcode, i2c_imx, IMX_I2C_I2SR);

	i2c_imx_init_recovery_info(i2c_imx, pdev);

	/* Add I2C adapter */
	ret = i2c_add_numbered_adapter(&i2c_imx->adapter);
	if (ret < 0) {
		dev_err(&pdev->dev, "registration failed\n");
		goto rpm_disable;
	}

<<<<<<< HEAD
	/* Set up platform driver data */
	platform_set_drvdata(pdev, i2c_imx);
	clk_disable_unprepare(i2c_imx->clk);
=======
	pm_runtime_mark_last_busy(&pdev->dev);
	pm_runtime_put_autosuspend(&pdev->dev);
>>>>>>> c698d639

	dev_dbg(&i2c_imx->adapter.dev, "claimed irq %d\n", irq);
	dev_dbg(&i2c_imx->adapter.dev, "device resources: %pR\n", res);
	dev_dbg(&i2c_imx->adapter.dev, "adapter name: \"%s\"\n",
		i2c_imx->adapter.name);
	dev_info(&i2c_imx->adapter.dev, "IMX I2C adapter registered\n");

	/* Init DMA config if supported */
	i2c_imx_dma_request(i2c_imx, phy_addr);

	return 0;   /* Return OK */

rpm_disable:
	pm_runtime_put_noidle(&pdev->dev);
	pm_runtime_disable(&pdev->dev);
	pm_runtime_set_suspended(&pdev->dev);
	pm_runtime_dont_use_autosuspend(&pdev->dev);

clk_disable:
	clk_disable_unprepare(i2c_imx->clk);
	return ret;
}

static int i2c_imx_remove(struct platform_device *pdev)
{
	struct imx_i2c_struct *i2c_imx = platform_get_drvdata(pdev);
	int ret;

	ret = pm_runtime_get_sync(&pdev->dev);
	if (ret < 0)
		return ret;

	/* remove adapter */
	dev_dbg(&i2c_imx->adapter.dev, "adapter removed\n");
	i2c_del_adapter(&i2c_imx->adapter);

	if (i2c_imx->dma)
		i2c_imx_dma_free(i2c_imx);

	/* setup chip registers to defaults */
	imx_i2c_write_reg(0, i2c_imx, IMX_I2C_IADR);
	imx_i2c_write_reg(0, i2c_imx, IMX_I2C_IFDR);
	imx_i2c_write_reg(0, i2c_imx, IMX_I2C_I2CR);
	imx_i2c_write_reg(0, i2c_imx, IMX_I2C_I2SR);

	clk_disable_unprepare(i2c_imx->clk);

	pm_runtime_put_noidle(&pdev->dev);
	pm_runtime_disable(&pdev->dev);

	return 0;
}

#ifdef CONFIG_PM
static int i2c_imx_runtime_suspend(struct device *dev)
{
	struct imx_i2c_struct *i2c_imx  = dev_get_drvdata(dev);

	clk_disable_unprepare(i2c_imx->clk);

	return 0;
}

static int i2c_imx_runtime_resume(struct device *dev)
{
	struct imx_i2c_struct *i2c_imx  = dev_get_drvdata(dev);
	int ret;

	ret = clk_prepare_enable(i2c_imx->clk);
	if (ret)
		dev_err(dev, "can't enable I2C clock, ret=%d\n", ret);

	return ret;
}

static const struct dev_pm_ops i2c_imx_pm_ops = {
	SET_RUNTIME_PM_OPS(i2c_imx_runtime_suspend,
			   i2c_imx_runtime_resume, NULL)
};
#define I2C_IMX_PM_OPS (&i2c_imx_pm_ops)
#else
#define I2C_IMX_PM_OPS NULL
#endif /* CONFIG_PM */

static struct platform_driver i2c_imx_driver = {
	.probe = i2c_imx_probe,
	.remove = i2c_imx_remove,
	.driver = {
		.name = DRIVER_NAME,
		.pm = I2C_IMX_PM_OPS,
		.of_match_table = i2c_imx_dt_ids,
	},
	.id_table = imx_i2c_devtype,
};

static int __init i2c_adap_imx_init(void)
{
	return platform_driver_register(&i2c_imx_driver);
}
subsys_initcall(i2c_adap_imx_init);

static void __exit i2c_adap_imx_exit(void)
{
	platform_driver_unregister(&i2c_imx_driver);
}
module_exit(i2c_adap_imx_exit);

MODULE_LICENSE("GPL");
MODULE_AUTHOR("Darius Augulis");
MODULE_DESCRIPTION("I2C adapter driver for IMX I2C bus");
MODULE_ALIAS("platform:" DRIVER_NAME);<|MERGE_RESOLUTION|>--- conflicted
+++ resolved
@@ -1134,14 +1134,8 @@
 		goto rpm_disable;
 	}
 
-<<<<<<< HEAD
-	/* Set up platform driver data */
-	platform_set_drvdata(pdev, i2c_imx);
-	clk_disable_unprepare(i2c_imx->clk);
-=======
 	pm_runtime_mark_last_busy(&pdev->dev);
 	pm_runtime_put_autosuspend(&pdev->dev);
->>>>>>> c698d639
 
 	dev_dbg(&i2c_imx->adapter.dev, "claimed irq %d\n", irq);
 	dev_dbg(&i2c_imx->adapter.dev, "device resources: %pR\n", res);
