/*
 *	UDP over IPv6
 *	Linux INET6 implementation
 *
 *	Authors:
 *	Pedro Roque		<roque@di.fc.ul.pt>
 *
 *	Based on linux/ipv4/udp.c
 *
 *	Fixes:
 *	Hideaki YOSHIFUJI	:	sin6_scope_id support
 *	YOSHIFUJI Hideaki @USAGI and:	Support IPV6_V6ONLY socket option, which
 *	Alexey Kuznetsov		allow both IPv4 and IPv6 sockets to bind
 *					a single port at the same time.
 *      Kazunori MIYAZAWA @USAGI:       change process style to use ip6_append_data
 *      YOSHIFUJI Hideaki @USAGI:	convert /proc/net/udp6 to seq_file.
 *
 *	This program is free software; you can redistribute it and/or
 *      modify it under the terms of the GNU General Public License
 *      as published by the Free Software Foundation; either version
 *      2 of the License, or (at your option) any later version.
 */

#include <linux/errno.h>
#include <linux/types.h>
#include <linux/socket.h>
#include <linux/sockios.h>
#include <linux/net.h>
#include <linux/in6.h>
#include <linux/netdevice.h>
#include <linux/if_arp.h>
#include <linux/ipv6.h>
#include <linux/icmpv6.h>
#include <linux/init.h>
#include <linux/module.h>
#include <linux/skbuff.h>
#include <linux/slab.h>
#include <linux/uaccess.h>

#include <net/addrconf.h>
#include <net/ndisc.h>
#include <net/protocol.h>
#include <net/transp_v6.h>
#include <net/ip6_route.h>
#include <net/raw.h>
#include <net/tcp_states.h>
#include <net/ip6_checksum.h>
#include <net/xfrm.h>
#include <net/inet_hashtables.h>
#include <net/inet6_hashtables.h>
#include <net/busy_poll.h>
#include <net/sock_reuseport.h>

#include <linux/proc_fs.h>
#include <linux/seq_file.h>
#include <trace/events/skb.h>
#include "udp_impl.h"

static bool udp6_lib_exact_dif_match(struct net *net, struct sk_buff *skb)
{
#if defined(CONFIG_NET_L3_MASTER_DEV)
	if (!net->ipv4.sysctl_udp_l3mdev_accept &&
	    skb && ipv6_l3mdev_skb(IP6CB(skb)->flags))
		return true;
#endif
	return false;
}

static u32 udp6_ehashfn(const struct net *net,
			const struct in6_addr *laddr,
			const u16 lport,
			const struct in6_addr *faddr,
			const __be16 fport)
{
	static u32 udp6_ehash_secret __read_mostly;
	static u32 udp_ipv6_hash_secret __read_mostly;

	u32 lhash, fhash;

	net_get_random_once(&udp6_ehash_secret,
			    sizeof(udp6_ehash_secret));
	net_get_random_once(&udp_ipv6_hash_secret,
			    sizeof(udp_ipv6_hash_secret));

	lhash = (__force u32)laddr->s6_addr32[3];
	fhash = __ipv6_addr_jhash(faddr, udp_ipv6_hash_secret);

	return __inet6_ehashfn(lhash, lport, fhash, fport,
			       udp_ipv6_hash_secret + net_hash_mix(net));
}

static u32 udp6_portaddr_hash(const struct net *net,
			      const struct in6_addr *addr6,
			      unsigned int port)
{
	unsigned int hash, mix = net_hash_mix(net);

	if (ipv6_addr_any(addr6))
		hash = jhash_1word(0, mix);
	else if (ipv6_addr_v4mapped(addr6))
		hash = jhash_1word((__force u32)addr6->s6_addr32[3], mix);
	else
		hash = jhash2((__force u32 *)addr6->s6_addr32, 4, mix);

	return hash ^ port;
}

int udp_v6_get_port(struct sock *sk, unsigned short snum)
{
	unsigned int hash2_nulladdr =
		udp6_portaddr_hash(sock_net(sk), &in6addr_any, snum);
	unsigned int hash2_partial =
		udp6_portaddr_hash(sock_net(sk), &sk->sk_v6_rcv_saddr, 0);

	/* precompute partial secondary hash */
	udp_sk(sk)->udp_portaddr_hash = hash2_partial;
	return udp_lib_get_port(sk, snum, hash2_nulladdr);
}

static void udp_v6_rehash(struct sock *sk)
{
	u16 new_hash = udp6_portaddr_hash(sock_net(sk),
					  &sk->sk_v6_rcv_saddr,
					  inet_sk(sk)->inet_num);

	udp_lib_rehash(sk, new_hash);
}

static int compute_score(struct sock *sk, struct net *net,
			 const struct in6_addr *saddr, __be16 sport,
			 const struct in6_addr *daddr, unsigned short hnum,
			 int dif, int sdif, bool exact_dif)
{
	int score;
	struct inet_sock *inet;

	if (!net_eq(sock_net(sk), net) ||
	    udp_sk(sk)->udp_port_hash != hnum ||
	    sk->sk_family != PF_INET6)
		return -1;

	score = 0;
	inet = inet_sk(sk);

	if (inet->inet_dport) {
		if (inet->inet_dport != sport)
			return -1;
		score++;
	}

	if (!ipv6_addr_any(&sk->sk_v6_rcv_saddr)) {
		if (!ipv6_addr_equal(&sk->sk_v6_rcv_saddr, daddr))
			return -1;
		score++;
	}

	if (!ipv6_addr_any(&sk->sk_v6_daddr)) {
		if (!ipv6_addr_equal(&sk->sk_v6_daddr, saddr))
			return -1;
		score++;
	}

	if (sk->sk_bound_dev_if || exact_dif) {
		bool dev_match = (sk->sk_bound_dev_if == dif ||
				  sk->sk_bound_dev_if == sdif);

		if (exact_dif && !dev_match)
			return -1;
		if (sk->sk_bound_dev_if && dev_match)
			score++;
	}

	if (sk->sk_incoming_cpu == raw_smp_processor_id())
		score++;

	return score;
}

/* called with rcu_read_lock() */
static struct sock *udp6_lib_lookup2(struct net *net,
		const struct in6_addr *saddr, __be16 sport,
		const struct in6_addr *daddr, unsigned int hnum,
		int dif, int sdif, bool exact_dif,
		struct udp_hslot *hslot2, struct sk_buff *skb)
{
	struct sock *sk, *result;
	int score, badness, matches = 0, reuseport = 0;
	u32 hash = 0;

	result = NULL;
	badness = -1;
	udp_portaddr_for_each_entry_rcu(sk, &hslot2->head) {
		score = compute_score(sk, net, saddr, sport,
				      daddr, hnum, dif, sdif, exact_dif);
		if (score > badness) {
			reuseport = sk->sk_reuseport;
			if (reuseport) {
				hash = udp6_ehashfn(net, daddr, hnum,
						    saddr, sport);

				result = reuseport_select_sock(sk, hash, skb,
							sizeof(struct udphdr));
				if (result)
					return result;
				matches = 1;
			}
			result = sk;
			badness = score;
		} else if (score == badness && reuseport) {
			matches++;
			if (reciprocal_scale(hash, matches) == 0)
				result = sk;
			hash = next_pseudo_random32(hash);
		}
	}
	return result;
}

/* rcu_read_lock() must be held */
struct sock *__udp6_lib_lookup(struct net *net,
			       const struct in6_addr *saddr, __be16 sport,
			       const struct in6_addr *daddr, __be16 dport,
			       int dif, int sdif, struct udp_table *udptable,
			       struct sk_buff *skb)
{
	struct sock *sk, *result;
	unsigned short hnum = ntohs(dport);
	unsigned int hash2, slot2, slot = udp_hashfn(net, hnum, udptable->mask);
	struct udp_hslot *hslot2, *hslot = &udptable->hash[slot];
	bool exact_dif = udp6_lib_exact_dif_match(net, skb);
	int score, badness, matches = 0, reuseport = 0;
	u32 hash = 0;

	if (hslot->count > 10) {
		hash2 = udp6_portaddr_hash(net, daddr, hnum);
		slot2 = hash2 & udptable->mask;
		hslot2 = &udptable->hash2[slot2];
		if (hslot->count < hslot2->count)
			goto begin;

		result = udp6_lib_lookup2(net, saddr, sport,
					  daddr, hnum, dif, sdif, exact_dif,
					  hslot2, skb);
		if (!result) {
			unsigned int old_slot2 = slot2;
			hash2 = udp6_portaddr_hash(net, &in6addr_any, hnum);
			slot2 = hash2 & udptable->mask;
			/* avoid searching the same slot again. */
			if (unlikely(slot2 == old_slot2))
				return result;

			hslot2 = &udptable->hash2[slot2];
			if (hslot->count < hslot2->count)
				goto begin;

			result = udp6_lib_lookup2(net, saddr, sport,
						  daddr, hnum, dif, sdif,
						  exact_dif, hslot2,
						  skb);
		}
		return result;
	}
begin:
	result = NULL;
	badness = -1;
	sk_for_each_rcu(sk, &hslot->head) {
		score = compute_score(sk, net, saddr, sport, daddr, hnum, dif,
				      sdif, exact_dif);
		if (score > badness) {
			reuseport = sk->sk_reuseport;
			if (reuseport) {
				hash = udp6_ehashfn(net, daddr, hnum,
						    saddr, sport);
				result = reuseport_select_sock(sk, hash, skb,
							sizeof(struct udphdr));
				if (result)
					return result;
				matches = 1;
			}
			result = sk;
			badness = score;
		} else if (score == badness && reuseport) {
			matches++;
			if (reciprocal_scale(hash, matches) == 0)
				result = sk;
			hash = next_pseudo_random32(hash);
		}
	}
	return result;
}
EXPORT_SYMBOL_GPL(__udp6_lib_lookup);

static struct sock *__udp6_lib_lookup_skb(struct sk_buff *skb,
					  __be16 sport, __be16 dport,
					  struct udp_table *udptable)
{
	const struct ipv6hdr *iph = ipv6_hdr(skb);

	return __udp6_lib_lookup(dev_net(skb->dev), &iph->saddr, sport,
				 &iph->daddr, dport, inet6_iif(skb),
				 inet6_sdif(skb), udptable, skb);
}

struct sock *udp6_lib_lookup_skb(struct sk_buff *skb,
				 __be16 sport, __be16 dport)
{
	const struct ipv6hdr *iph = ipv6_hdr(skb);

	return __udp6_lib_lookup(dev_net(skb->dev), &iph->saddr, sport,
				 &iph->daddr, dport, inet6_iif(skb),
				 inet6_sdif(skb), &udp_table, skb);
}
EXPORT_SYMBOL_GPL(udp6_lib_lookup_skb);

/* Must be called under rcu_read_lock().
 * Does increment socket refcount.
 */
#if IS_ENABLED(CONFIG_NETFILTER_XT_MATCH_SOCKET) || \
    IS_ENABLED(CONFIG_NETFILTER_XT_TARGET_TPROXY) || \
    IS_ENABLED(CONFIG_NF_SOCKET_IPV6)
struct sock *udp6_lib_lookup(struct net *net, const struct in6_addr *saddr, __be16 sport,
			     const struct in6_addr *daddr, __be16 dport, int dif)
{
	struct sock *sk;

	sk =  __udp6_lib_lookup(net, saddr, sport, daddr, dport,
<<<<<<< HEAD
				dif, &udp_table, NULL);
=======
				dif, 0, &udp_table, NULL);
>>>>>>> bb176f67
	if (sk && !refcount_inc_not_zero(&sk->sk_refcnt))
		sk = NULL;
	return sk;
}
EXPORT_SYMBOL_GPL(udp6_lib_lookup);
#endif

/* do not use the scratch area len for jumbogram: their length execeeds the
 * scratch area space; note that the IP6CB flags is still in the first
 * cacheline, so checking for jumbograms is cheap
 */
static int udp6_skb_len(struct sk_buff *skb)
{
	return unlikely(inet6_is_jumbogram(skb)) ? skb->len : udp_skb_len(skb);
}

/*
 *	This should be easy, if there is something there we
 *	return it, otherwise we block.
 */

int udpv6_recvmsg(struct sock *sk, struct msghdr *msg, size_t len,
		  int noblock, int flags, int *addr_len)
{
	struct ipv6_pinfo *np = inet6_sk(sk);
	struct inet_sock *inet = inet_sk(sk);
	struct sk_buff *skb;
	unsigned int ulen, copied;
	int peeked, peeking, off;
	int err;
	int is_udplite = IS_UDPLITE(sk);
	bool checksum_valid = false;
	int is_udp4;

	if (flags & MSG_ERRQUEUE)
		return ipv6_recv_error(sk, msg, len, addr_len);

	if (np->rxpmtu && np->rxopt.bits.rxpmtu)
		return ipv6_recv_rxpmtu(sk, msg, len, addr_len);

try_again:
	peeking = flags & MSG_PEEK;
	off = sk_peek_offset(sk, flags);
	skb = __skb_recv_udp(sk, flags, noblock, &peeked, &off, &err);
	if (!skb)
		return err;

	ulen = udp6_skb_len(skb);
	copied = len;
	if (copied > ulen - off)
		copied = ulen - off;
	else if (copied < ulen)
		msg->msg_flags |= MSG_TRUNC;

	is_udp4 = (skb->protocol == htons(ETH_P_IP));

	/*
	 * If checksum is needed at all, try to do it while copying the
	 * data.  If the data is truncated, or if we only want a partial
	 * coverage checksum (UDP-Lite), do it before the copy.
	 */

	if (copied < ulen || peeking ||
	    (is_udplite && UDP_SKB_CB(skb)->partial_cov)) {
		checksum_valid = udp_skb_csum_unnecessary(skb) ||
				!__udp_lib_checksum_complete(skb);
		if (!checksum_valid)
			goto csum_copy_err;
	}

	if (checksum_valid || udp_skb_csum_unnecessary(skb)) {
		if (udp_skb_is_linear(skb))
			err = copy_linear_skb(skb, copied, off, &msg->msg_iter);
		else
			err = skb_copy_datagram_msg(skb, off, msg, copied);
	} else {
		err = skb_copy_and_csum_datagram_msg(skb, off, msg);
		if (err == -EINVAL)
			goto csum_copy_err;
	}
	if (unlikely(err)) {
		if (!peeked) {
			atomic_inc(&sk->sk_drops);
			if (is_udp4)
				UDP_INC_STATS(sock_net(sk), UDP_MIB_INERRORS,
					      is_udplite);
			else
				UDP6_INC_STATS(sock_net(sk), UDP_MIB_INERRORS,
					       is_udplite);
		}
		kfree_skb(skb);
		return err;
	}
	if (!peeked) {
		if (is_udp4)
			UDP_INC_STATS(sock_net(sk), UDP_MIB_INDATAGRAMS,
				      is_udplite);
		else
			UDP6_INC_STATS(sock_net(sk), UDP_MIB_INDATAGRAMS,
				       is_udplite);
	}

	sock_recv_ts_and_drops(msg, sk, skb);

	/* Copy the address. */
	if (msg->msg_name) {
		DECLARE_SOCKADDR(struct sockaddr_in6 *, sin6, msg->msg_name);
		sin6->sin6_family = AF_INET6;
		sin6->sin6_port = udp_hdr(skb)->source;
		sin6->sin6_flowinfo = 0;

		if (is_udp4) {
			ipv6_addr_set_v4mapped(ip_hdr(skb)->saddr,
					       &sin6->sin6_addr);
			sin6->sin6_scope_id = 0;
		} else {
			sin6->sin6_addr = ipv6_hdr(skb)->saddr;
			sin6->sin6_scope_id =
				ipv6_iface_scope_id(&sin6->sin6_addr,
						    inet6_iif(skb));
		}
		*addr_len = sizeof(*sin6);
	}

	if (np->rxopt.all)
		ip6_datagram_recv_common_ctl(sk, msg, skb);

	if (is_udp4) {
		if (inet->cmsg_flags)
			ip_cmsg_recv_offset(msg, sk, skb,
					    sizeof(struct udphdr), off);
	} else {
		if (np->rxopt.all)
			ip6_datagram_recv_specific_ctl(sk, msg, skb);
	}

	err = copied;
	if (flags & MSG_TRUNC)
		err = ulen;

	skb_consume_udp(sk, skb, peeking ? -err : err);
	return err;

csum_copy_err:
	if (!__sk_queue_drop_skb(sk, &udp_sk(sk)->reader_queue, skb, flags,
				 udp_skb_destructor)) {
		if (is_udp4) {
			UDP_INC_STATS(sock_net(sk),
				      UDP_MIB_CSUMERRORS, is_udplite);
			UDP_INC_STATS(sock_net(sk),
				      UDP_MIB_INERRORS, is_udplite);
		} else {
			UDP6_INC_STATS(sock_net(sk),
				       UDP_MIB_CSUMERRORS, is_udplite);
			UDP6_INC_STATS(sock_net(sk),
				       UDP_MIB_INERRORS, is_udplite);
		}
	}
	kfree_skb(skb);

	/* starting over for a new packet, but check if we need to yield */
	cond_resched();
	msg->msg_flags &= ~MSG_TRUNC;
	goto try_again;
}

void __udp6_lib_err(struct sk_buff *skb, struct inet6_skb_parm *opt,
		    u8 type, u8 code, int offset, __be32 info,
		    struct udp_table *udptable)
{
	struct ipv6_pinfo *np;
	const struct ipv6hdr *hdr = (const struct ipv6hdr *)skb->data;
	const struct in6_addr *saddr = &hdr->saddr;
	const struct in6_addr *daddr = &hdr->daddr;
	struct udphdr *uh = (struct udphdr *)(skb->data+offset);
	struct sock *sk;
	int harderr;
	int err;
	struct net *net = dev_net(skb->dev);

	sk = __udp6_lib_lookup(net, daddr, uh->dest, saddr, uh->source,
			       inet6_iif(skb), 0, udptable, skb);
	if (!sk) {
		__ICMP6_INC_STATS(net, __in6_dev_get(skb->dev),
				  ICMP6_MIB_INERRORS);
		return;
	}

	harderr = icmpv6_err_convert(type, code, &err);
	np = inet6_sk(sk);

	if (type == ICMPV6_PKT_TOOBIG) {
		if (!ip6_sk_accept_pmtu(sk))
			goto out;
		ip6_sk_update_pmtu(skb, sk, info);
		if (np->pmtudisc != IPV6_PMTUDISC_DONT)
			harderr = 1;
	}
	if (type == NDISC_REDIRECT) {
		ip6_sk_redirect(skb, sk);
		goto out;
	}

	if (!np->recverr) {
		if (!harderr || sk->sk_state != TCP_ESTABLISHED)
			goto out;
	} else {
		ipv6_icmp_error(sk, skb, err, uh->dest, ntohl(info), (u8 *)(uh+1));
	}

	sk->sk_err = err;
	sk->sk_error_report(sk);
out:
	return;
}

static int __udpv6_queue_rcv_skb(struct sock *sk, struct sk_buff *skb)
{
	int rc;

	if (!ipv6_addr_any(&sk->sk_v6_daddr)) {
		sock_rps_save_rxhash(sk, skb);
		sk_mark_napi_id(sk, skb);
		sk_incoming_cpu_update(sk);
	} else {
		sk_mark_napi_id_once(sk, skb);
	}

	rc = __udp_enqueue_schedule_skb(sk, skb);
	if (rc < 0) {
		int is_udplite = IS_UDPLITE(sk);

		/* Note that an ENOMEM error is charged twice */
		if (rc == -ENOMEM)
			UDP6_INC_STATS(sock_net(sk),
					 UDP_MIB_RCVBUFERRORS, is_udplite);
		UDP6_INC_STATS(sock_net(sk), UDP_MIB_INERRORS, is_udplite);
		kfree_skb(skb);
		return -1;
	}

	return 0;
}

static __inline__ void udpv6_err(struct sk_buff *skb,
				 struct inet6_skb_parm *opt, u8 type,
				 u8 code, int offset, __be32 info)
{
	__udp6_lib_err(skb, opt, type, code, offset, info, &udp_table);
}

static struct static_key udpv6_encap_needed __read_mostly;
void udpv6_encap_enable(void)
{
	static_key_enable(&udpv6_encap_needed);
}
EXPORT_SYMBOL(udpv6_encap_enable);

static int udpv6_queue_rcv_skb(struct sock *sk, struct sk_buff *skb)
{
	struct udp_sock *up = udp_sk(sk);
	int is_udplite = IS_UDPLITE(sk);

	if (!xfrm6_policy_check(sk, XFRM_POLICY_IN, skb))
		goto drop;

	if (static_key_false(&udpv6_encap_needed) && up->encap_type) {
		int (*encap_rcv)(struct sock *sk, struct sk_buff *skb);

		/*
		 * This is an encapsulation socket so pass the skb to
		 * the socket's udp_encap_rcv() hook. Otherwise, just
		 * fall through and pass this up the UDP socket.
		 * up->encap_rcv() returns the following value:
		 * =0 if skb was successfully passed to the encap
		 *    handler or was discarded by it.
		 * >0 if skb should be passed on to UDP.
		 * <0 if skb should be resubmitted as proto -N
		 */

		/* if we're overly short, let UDP handle it */
		encap_rcv = ACCESS_ONCE(up->encap_rcv);
		if (encap_rcv) {
			int ret;

			/* Verify checksum before giving to encap */
			if (udp_lib_checksum_complete(skb))
				goto csum_error;

			ret = encap_rcv(sk, skb);
			if (ret <= 0) {
				__UDP_INC_STATS(sock_net(sk),
						UDP_MIB_INDATAGRAMS,
						is_udplite);
				return -ret;
			}
		}

		/* FALLTHROUGH -- it's a UDP Packet */
	}

	/*
	 * UDP-Lite specific tests, ignored on UDP sockets (see net/ipv4/udp.c).
	 */
	if ((is_udplite & UDPLITE_RECV_CC)  &&  UDP_SKB_CB(skb)->partial_cov) {

		if (up->pcrlen == 0) {          /* full coverage was set  */
			net_dbg_ratelimited("UDPLITE6: partial coverage %d while full coverage %d requested\n",
					    UDP_SKB_CB(skb)->cscov, skb->len);
			goto drop;
		}
		if (UDP_SKB_CB(skb)->cscov  <  up->pcrlen) {
			net_dbg_ratelimited("UDPLITE6: coverage %d too small, need min %d\n",
					    UDP_SKB_CB(skb)->cscov, up->pcrlen);
			goto drop;
		}
	}

	prefetch(&sk->sk_rmem_alloc);
	if (rcu_access_pointer(sk->sk_filter) &&
	    udp_lib_checksum_complete(skb))
		goto csum_error;

	if (sk_filter_trim_cap(sk, skb, sizeof(struct udphdr)))
		goto drop;

	udp_csum_pull_header(skb);

	skb_dst_drop(skb);

	return __udpv6_queue_rcv_skb(sk, skb);

csum_error:
	__UDP6_INC_STATS(sock_net(sk), UDP_MIB_CSUMERRORS, is_udplite);
drop:
	__UDP6_INC_STATS(sock_net(sk), UDP_MIB_INERRORS, is_udplite);
	atomic_inc(&sk->sk_drops);
	kfree_skb(skb);
	return -1;
}

static bool __udp_v6_is_mcast_sock(struct net *net, struct sock *sk,
				   __be16 loc_port, const struct in6_addr *loc_addr,
				   __be16 rmt_port, const struct in6_addr *rmt_addr,
				   int dif, unsigned short hnum)
{
	struct inet_sock *inet = inet_sk(sk);

	if (!net_eq(sock_net(sk), net))
		return false;

	if (udp_sk(sk)->udp_port_hash != hnum ||
	    sk->sk_family != PF_INET6 ||
	    (inet->inet_dport && inet->inet_dport != rmt_port) ||
	    (!ipv6_addr_any(&sk->sk_v6_daddr) &&
		    !ipv6_addr_equal(&sk->sk_v6_daddr, rmt_addr)) ||
	    (sk->sk_bound_dev_if && sk->sk_bound_dev_if != dif) ||
	    (!ipv6_addr_any(&sk->sk_v6_rcv_saddr) &&
		    !ipv6_addr_equal(&sk->sk_v6_rcv_saddr, loc_addr)))
		return false;
	if (!inet6_mc_check(sk, loc_addr, rmt_addr))
		return false;
	return true;
}

static void udp6_csum_zero_error(struct sk_buff *skb)
{
	/* RFC 2460 section 8.1 says that we SHOULD log
	 * this error. Well, it is reasonable.
	 */
	net_dbg_ratelimited("IPv6: udp checksum is 0 for [%pI6c]:%u->[%pI6c]:%u\n",
			    &ipv6_hdr(skb)->saddr, ntohs(udp_hdr(skb)->source),
			    &ipv6_hdr(skb)->daddr, ntohs(udp_hdr(skb)->dest));
}

/*
 * Note: called only from the BH handler context,
 * so we don't need to lock the hashes.
 */
static int __udp6_lib_mcast_deliver(struct net *net, struct sk_buff *skb,
		const struct in6_addr *saddr, const struct in6_addr *daddr,
		struct udp_table *udptable, int proto)
{
	struct sock *sk, *first = NULL;
	const struct udphdr *uh = udp_hdr(skb);
	unsigned short hnum = ntohs(uh->dest);
	struct udp_hslot *hslot = udp_hashslot(udptable, net, hnum);
	unsigned int offset = offsetof(typeof(*sk), sk_node);
	unsigned int hash2 = 0, hash2_any = 0, use_hash2 = (hslot->count > 10);
	int dif = inet6_iif(skb);
	struct hlist_node *node;
	struct sk_buff *nskb;

	if (use_hash2) {
		hash2_any = udp6_portaddr_hash(net, &in6addr_any, hnum) &
			    udptable->mask;
		hash2 = udp6_portaddr_hash(net, daddr, hnum) & udptable->mask;
start_lookup:
		hslot = &udptable->hash2[hash2];
		offset = offsetof(typeof(*sk), __sk_common.skc_portaddr_node);
	}

	sk_for_each_entry_offset_rcu(sk, node, &hslot->head, offset) {
		if (!__udp_v6_is_mcast_sock(net, sk, uh->dest, daddr,
					    uh->source, saddr, dif, hnum))
			continue;
		/* If zero checksum and no_check is not on for
		 * the socket then skip it.
		 */
		if (!uh->check && !udp_sk(sk)->no_check6_rx)
			continue;
		if (!first) {
			first = sk;
			continue;
		}
		nskb = skb_clone(skb, GFP_ATOMIC);
		if (unlikely(!nskb)) {
			atomic_inc(&sk->sk_drops);
			__UDP6_INC_STATS(net, UDP_MIB_RCVBUFERRORS,
					 IS_UDPLITE(sk));
			__UDP6_INC_STATS(net, UDP_MIB_INERRORS,
					 IS_UDPLITE(sk));
			continue;
		}

		if (udpv6_queue_rcv_skb(sk, nskb) > 0)
			consume_skb(nskb);
	}

	/* Also lookup *:port if we are using hash2 and haven't done so yet. */
	if (use_hash2 && hash2 != hash2_any) {
		hash2 = hash2_any;
		goto start_lookup;
	}

	if (first) {
		if (udpv6_queue_rcv_skb(first, skb) > 0)
			consume_skb(skb);
	} else {
		kfree_skb(skb);
		__UDP6_INC_STATS(net, UDP_MIB_IGNOREDMULTI,
				 proto == IPPROTO_UDPLITE);
	}
	return 0;
}

static void udp6_sk_rx_dst_set(struct sock *sk, struct dst_entry *dst)
{
	if (udp_sk_rx_dst_set(sk, dst)) {
		const struct rt6_info *rt = (const struct rt6_info *)dst;

		inet6_sk(sk)->rx_dst_cookie = rt6_get_cookie(rt);
	}
}

int __udp6_lib_rcv(struct sk_buff *skb, struct udp_table *udptable,
		   int proto)
{
	const struct in6_addr *saddr, *daddr;
	struct net *net = dev_net(skb->dev);
	struct udphdr *uh;
	struct sock *sk;
	u32 ulen = 0;

	if (!pskb_may_pull(skb, sizeof(struct udphdr)))
		goto discard;

	saddr = &ipv6_hdr(skb)->saddr;
	daddr = &ipv6_hdr(skb)->daddr;
	uh = udp_hdr(skb);

	ulen = ntohs(uh->len);
	if (ulen > skb->len)
		goto short_packet;

	if (proto == IPPROTO_UDP) {
		/* UDP validates ulen. */

		/* Check for jumbo payload */
		if (ulen == 0)
			ulen = skb->len;

		if (ulen < sizeof(*uh))
			goto short_packet;

		if (ulen < skb->len) {
			if (pskb_trim_rcsum(skb, ulen))
				goto short_packet;
			saddr = &ipv6_hdr(skb)->saddr;
			daddr = &ipv6_hdr(skb)->daddr;
			uh = udp_hdr(skb);
		}
	}

	if (udp6_csum_init(skb, uh, proto))
		goto csum_error;

	/* Check if the socket is already available, e.g. due to early demux */
	sk = skb_steal_sock(skb);
	if (sk) {
		struct dst_entry *dst = skb_dst(skb);
		int ret;

		if (unlikely(sk->sk_rx_dst != dst))
			udp6_sk_rx_dst_set(sk, dst);

		ret = udpv6_queue_rcv_skb(sk, skb);
		sock_put(sk);

		/* a return value > 0 means to resubmit the input */
		if (ret > 0)
			return ret;
		return 0;
	}

	/*
	 *	Multicast receive code
	 */
	if (ipv6_addr_is_multicast(daddr))
		return __udp6_lib_mcast_deliver(net, skb,
				saddr, daddr, udptable, proto);

	/* Unicast */
	sk = __udp6_lib_lookup_skb(skb, uh->source, uh->dest, udptable);
	if (sk) {
		int ret;

		if (!uh->check && !udp_sk(sk)->no_check6_rx) {
			udp6_csum_zero_error(skb);
			goto csum_error;
		}

		if (inet_get_convert_csum(sk) && uh->check && !IS_UDPLITE(sk))
			skb_checksum_try_convert(skb, IPPROTO_UDP, uh->check,
						 ip6_compute_pseudo);

		ret = udpv6_queue_rcv_skb(sk, skb);

		/* a return value > 0 means to resubmit the input */
		if (ret > 0)
			return ret;

		return 0;
	}

	if (!uh->check) {
		udp6_csum_zero_error(skb);
		goto csum_error;
	}

	if (!xfrm6_policy_check(NULL, XFRM_POLICY_IN, skb))
		goto discard;

	if (udp_lib_checksum_complete(skb))
		goto csum_error;

	__UDP6_INC_STATS(net, UDP_MIB_NOPORTS, proto == IPPROTO_UDPLITE);
	icmpv6_send(skb, ICMPV6_DEST_UNREACH, ICMPV6_PORT_UNREACH, 0);

	kfree_skb(skb);
	return 0;

short_packet:
	net_dbg_ratelimited("UDP%sv6: short packet: From [%pI6c]:%u %d/%d to [%pI6c]:%u\n",
			    proto == IPPROTO_UDPLITE ? "-Lite" : "",
			    saddr, ntohs(uh->source),
			    ulen, skb->len,
			    daddr, ntohs(uh->dest));
	goto discard;
csum_error:
	__UDP6_INC_STATS(net, UDP_MIB_CSUMERRORS, proto == IPPROTO_UDPLITE);
discard:
	__UDP6_INC_STATS(net, UDP_MIB_INERRORS, proto == IPPROTO_UDPLITE);
	kfree_skb(skb);
	return 0;
}


static struct sock *__udp6_lib_demux_lookup(struct net *net,
			__be16 loc_port, const struct in6_addr *loc_addr,
			__be16 rmt_port, const struct in6_addr *rmt_addr,
			int dif, int sdif)
{
	unsigned short hnum = ntohs(loc_port);
	unsigned int hash2 = udp6_portaddr_hash(net, loc_addr, hnum);
	unsigned int slot2 = hash2 & udp_table.mask;
	struct udp_hslot *hslot2 = &udp_table.hash2[slot2];
	const __portpair ports = INET_COMBINED_PORTS(rmt_port, hnum);
	struct sock *sk;

	udp_portaddr_for_each_entry_rcu(sk, &hslot2->head) {
		if (sk->sk_state == TCP_ESTABLISHED &&
		    INET6_MATCH(sk, net, rmt_addr, loc_addr, ports, dif, sdif))
			return sk;
		/* Only check first socket in chain */
		break;
	}
	return NULL;
}

static void udp_v6_early_demux(struct sk_buff *skb)
{
	struct net *net = dev_net(skb->dev);
	const struct udphdr *uh;
	struct sock *sk;
	struct dst_entry *dst;
	int dif = skb->dev->ifindex;
	int sdif = inet6_sdif(skb);

	if (!pskb_may_pull(skb, skb_transport_offset(skb) +
	    sizeof(struct udphdr)))
		return;

	uh = udp_hdr(skb);

	if (skb->pkt_type == PACKET_HOST)
		sk = __udp6_lib_demux_lookup(net, uh->dest,
					     &ipv6_hdr(skb)->daddr,
					     uh->source, &ipv6_hdr(skb)->saddr,
					     dif, sdif);
	else
		return;

	if (!sk || !refcount_inc_not_zero(&sk->sk_refcnt))
		return;

	skb->sk = sk;
	skb->destructor = sock_efree;
	dst = READ_ONCE(sk->sk_rx_dst);

	if (dst)
		dst = dst_check(dst, inet6_sk(sk)->rx_dst_cookie);
	if (dst) {
		/* set noref for now.
		 * any place which wants to hold dst has to call
		 * dst_hold_safe()
		 */
		skb_dst_set_noref(skb, dst);
	}
}

static __inline__ int udpv6_rcv(struct sk_buff *skb)
{
	return __udp6_lib_rcv(skb, &udp_table, IPPROTO_UDP);
}

/*
 * Throw away all pending data and cancel the corking. Socket is locked.
 */
static void udp_v6_flush_pending_frames(struct sock *sk)
{
	struct udp_sock *up = udp_sk(sk);

	if (up->pending == AF_INET)
		udp_flush_pending_frames(sk);
	else if (up->pending) {
		up->len = 0;
		up->pending = 0;
		ip6_flush_pending_frames(sk);
	}
}

/**
 *	udp6_hwcsum_outgoing  -  handle outgoing HW checksumming
 *	@sk:	socket we are sending on
 *	@skb:	sk_buff containing the filled-in UDP header
 *		(checksum field must be zeroed out)
 */
static void udp6_hwcsum_outgoing(struct sock *sk, struct sk_buff *skb,
				 const struct in6_addr *saddr,
				 const struct in6_addr *daddr, int len)
{
	unsigned int offset;
	struct udphdr *uh = udp_hdr(skb);
	struct sk_buff *frags = skb_shinfo(skb)->frag_list;
	__wsum csum = 0;

	if (!frags) {
		/* Only one fragment on the socket.  */
		skb->csum_start = skb_transport_header(skb) - skb->head;
		skb->csum_offset = offsetof(struct udphdr, check);
		uh->check = ~csum_ipv6_magic(saddr, daddr, len, IPPROTO_UDP, 0);
	} else {
		/*
		 * HW-checksum won't work as there are two or more
		 * fragments on the socket so that all csums of sk_buffs
		 * should be together
		 */
		offset = skb_transport_offset(skb);
		skb->csum = skb_checksum(skb, offset, skb->len - offset, 0);
		csum = skb->csum;

		skb->ip_summed = CHECKSUM_NONE;

		do {
			csum = csum_add(csum, frags->csum);
		} while ((frags = frags->next));

		uh->check = csum_ipv6_magic(saddr, daddr, len, IPPROTO_UDP,
					    csum);
		if (uh->check == 0)
			uh->check = CSUM_MANGLED_0;
	}
}

/*
 *	Sending
 */

static int udp_v6_send_skb(struct sk_buff *skb, struct flowi6 *fl6)
{
	struct sock *sk = skb->sk;
	struct udphdr *uh;
	int err = 0;
	int is_udplite = IS_UDPLITE(sk);
	__wsum csum = 0;
	int offset = skb_transport_offset(skb);
	int len = skb->len - offset;

	/*
	 * Create a UDP header
	 */
	uh = udp_hdr(skb);
	uh->source = fl6->fl6_sport;
	uh->dest = fl6->fl6_dport;
	uh->len = htons(len);
	uh->check = 0;

	if (is_udplite)
		csum = udplite_csum(skb);
	else if (udp_sk(sk)->no_check6_tx) {   /* UDP csum disabled */
		skb->ip_summed = CHECKSUM_NONE;
		goto send;
	} else if (skb->ip_summed == CHECKSUM_PARTIAL) { /* UDP hardware csum */
		udp6_hwcsum_outgoing(sk, skb, &fl6->saddr, &fl6->daddr, len);
		goto send;
	} else
		csum = udp_csum(skb);

	/* add protocol-dependent pseudo-header */
	uh->check = csum_ipv6_magic(&fl6->saddr, &fl6->daddr,
				    len, fl6->flowi6_proto, csum);
	if (uh->check == 0)
		uh->check = CSUM_MANGLED_0;

send:
	err = ip6_send_skb(skb);
	if (err) {
		if (err == -ENOBUFS && !inet6_sk(sk)->recverr) {
			UDP6_INC_STATS(sock_net(sk),
				       UDP_MIB_SNDBUFERRORS, is_udplite);
			err = 0;
		}
	} else {
		UDP6_INC_STATS(sock_net(sk),
			       UDP_MIB_OUTDATAGRAMS, is_udplite);
	}
	return err;
}

static int udp_v6_push_pending_frames(struct sock *sk)
{
	struct sk_buff *skb;
	struct udp_sock  *up = udp_sk(sk);
	struct flowi6 fl6;
	int err = 0;

	if (up->pending == AF_INET)
		return udp_push_pending_frames(sk);

	/* ip6_finish_skb will release the cork, so make a copy of
	 * fl6 here.
	 */
	fl6 = inet_sk(sk)->cork.fl.u.ip6;

	skb = ip6_finish_skb(sk);
	if (!skb)
		goto out;

	err = udp_v6_send_skb(skb, &fl6);

out:
	up->len = 0;
	up->pending = 0;
	return err;
}

int udpv6_sendmsg(struct sock *sk, struct msghdr *msg, size_t len)
{
	struct ipv6_txoptions opt_space;
	struct udp_sock *up = udp_sk(sk);
	struct inet_sock *inet = inet_sk(sk);
	struct ipv6_pinfo *np = inet6_sk(sk);
	DECLARE_SOCKADDR(struct sockaddr_in6 *, sin6, msg->msg_name);
	struct in6_addr *daddr, *final_p, final;
	struct ipv6_txoptions *opt = NULL;
	struct ipv6_txoptions *opt_to_free = NULL;
	struct ip6_flowlabel *flowlabel = NULL;
	struct flowi6 fl6;
	struct dst_entry *dst;
	struct ipcm6_cookie ipc6;
	int addr_len = msg->msg_namelen;
	int ulen = len;
	int corkreq = up->corkflag || msg->msg_flags&MSG_MORE;
	int err;
	int connected = 0;
	int is_udplite = IS_UDPLITE(sk);
	int (*getfrag)(void *, char *, int, int, int, struct sk_buff *);
	struct sockcm_cookie sockc;

	ipc6.hlimit = -1;
	ipc6.tclass = -1;
	ipc6.dontfrag = -1;
	sockc.tsflags = sk->sk_tsflags;

	/* destination address check */
	if (sin6) {
		if (addr_len < offsetof(struct sockaddr, sa_data))
			return -EINVAL;

		switch (sin6->sin6_family) {
		case AF_INET6:
			if (addr_len < SIN6_LEN_RFC2133)
				return -EINVAL;
			daddr = &sin6->sin6_addr;
			if (ipv6_addr_any(daddr) &&
			    ipv6_addr_v4mapped(&np->saddr))
				ipv6_addr_set_v4mapped(htonl(INADDR_LOOPBACK),
						       daddr);
			break;
		case AF_INET:
			goto do_udp_sendmsg;
		case AF_UNSPEC:
			msg->msg_name = sin6 = NULL;
			msg->msg_namelen = addr_len = 0;
			daddr = NULL;
			break;
		default:
			return -EINVAL;
		}
	} else if (!up->pending) {
		if (sk->sk_state != TCP_ESTABLISHED)
			return -EDESTADDRREQ;
		daddr = &sk->sk_v6_daddr;
	} else
		daddr = NULL;

	if (daddr) {
		if (ipv6_addr_v4mapped(daddr)) {
			struct sockaddr_in sin;
			sin.sin_family = AF_INET;
			sin.sin_port = sin6 ? sin6->sin6_port : inet->inet_dport;
			sin.sin_addr.s_addr = daddr->s6_addr32[3];
			msg->msg_name = &sin;
			msg->msg_namelen = sizeof(sin);
do_udp_sendmsg:
			if (__ipv6_only_sock(sk))
				return -ENETUNREACH;
			return udp_sendmsg(sk, msg, len);
		}
	}

	if (up->pending == AF_INET)
		return udp_sendmsg(sk, msg, len);

	/* Rough check on arithmetic overflow,
	   better check is made in ip6_append_data().
	   */
	if (len > INT_MAX - sizeof(struct udphdr))
		return -EMSGSIZE;

	getfrag  =  is_udplite ?  udplite_getfrag : ip_generic_getfrag;
	if (up->pending) {
		/*
		 * There are pending frames.
		 * The socket lock must be held while it's corked.
		 */
		lock_sock(sk);
		if (likely(up->pending)) {
			if (unlikely(up->pending != AF_INET6)) {
				release_sock(sk);
				return -EAFNOSUPPORT;
			}
			dst = NULL;
			goto do_append_data;
		}
		release_sock(sk);
	}
	ulen += sizeof(struct udphdr);

	memset(&fl6, 0, sizeof(fl6));

	if (sin6) {
		if (sin6->sin6_port == 0)
			return -EINVAL;

		fl6.fl6_dport = sin6->sin6_port;
		daddr = &sin6->sin6_addr;

		if (np->sndflow) {
			fl6.flowlabel = sin6->sin6_flowinfo&IPV6_FLOWINFO_MASK;
			if (fl6.flowlabel&IPV6_FLOWLABEL_MASK) {
				flowlabel = fl6_sock_lookup(sk, fl6.flowlabel);
				if (!flowlabel)
					return -EINVAL;
			}
		}

		/*
		 * Otherwise it will be difficult to maintain
		 * sk->sk_dst_cache.
		 */
		if (sk->sk_state == TCP_ESTABLISHED &&
		    ipv6_addr_equal(daddr, &sk->sk_v6_daddr))
			daddr = &sk->sk_v6_daddr;

		if (addr_len >= sizeof(struct sockaddr_in6) &&
		    sin6->sin6_scope_id &&
		    __ipv6_addr_needs_scope_id(__ipv6_addr_type(daddr)))
			fl6.flowi6_oif = sin6->sin6_scope_id;
	} else {
		if (sk->sk_state != TCP_ESTABLISHED)
			return -EDESTADDRREQ;

		fl6.fl6_dport = inet->inet_dport;
		daddr = &sk->sk_v6_daddr;
		fl6.flowlabel = np->flow_label;
		connected = 1;
	}

	if (!fl6.flowi6_oif)
		fl6.flowi6_oif = sk->sk_bound_dev_if;

	if (!fl6.flowi6_oif)
		fl6.flowi6_oif = np->sticky_pktinfo.ipi6_ifindex;

	fl6.flowi6_mark = sk->sk_mark;
	fl6.flowi6_uid = sk->sk_uid;

	if (msg->msg_controllen) {
		opt = &opt_space;
		memset(opt, 0, sizeof(struct ipv6_txoptions));
		opt->tot_len = sizeof(*opt);
		ipc6.opt = opt;

		err = ip6_datagram_send_ctl(sock_net(sk), sk, msg, &fl6, &ipc6, &sockc);
		if (err < 0) {
			fl6_sock_release(flowlabel);
			return err;
		}
		if ((fl6.flowlabel&IPV6_FLOWLABEL_MASK) && !flowlabel) {
			flowlabel = fl6_sock_lookup(sk, fl6.flowlabel);
			if (!flowlabel)
				return -EINVAL;
		}
		if (!(opt->opt_nflen|opt->opt_flen))
			opt = NULL;
		connected = 0;
	}
	if (!opt) {
		opt = txopt_get(np);
		opt_to_free = opt;
	}
	if (flowlabel)
		opt = fl6_merge_options(&opt_space, flowlabel, opt);
	opt = ipv6_fixup_options(&opt_space, opt);
	ipc6.opt = opt;

	fl6.flowi6_proto = sk->sk_protocol;
	if (!ipv6_addr_any(daddr))
		fl6.daddr = *daddr;
	else
		fl6.daddr.s6_addr[15] = 0x1; /* :: means loopback (BSD'ism) */
	if (ipv6_addr_any(&fl6.saddr) && !ipv6_addr_any(&np->saddr))
		fl6.saddr = np->saddr;
	fl6.fl6_sport = inet->inet_sport;

	final_p = fl6_update_dst(&fl6, opt, &final);
	if (final_p)
		connected = 0;

	if (!fl6.flowi6_oif && ipv6_addr_is_multicast(&fl6.daddr)) {
		fl6.flowi6_oif = np->mcast_oif;
		connected = 0;
	} else if (!fl6.flowi6_oif)
		fl6.flowi6_oif = np->ucast_oif;

	security_sk_classify_flow(sk, flowi6_to_flowi(&fl6));

	if (ipc6.tclass < 0)
		ipc6.tclass = np->tclass;

	fl6.flowlabel = ip6_make_flowinfo(ipc6.tclass, fl6.flowlabel);

	dst = ip6_sk_dst_lookup_flow(sk, &fl6, final_p);
	if (IS_ERR(dst)) {
		err = PTR_ERR(dst);
		dst = NULL;
		goto out;
	}

	if (ipc6.hlimit < 0)
		ipc6.hlimit = ip6_sk_dst_hoplimit(np, &fl6, dst);

	if (msg->msg_flags&MSG_CONFIRM)
		goto do_confirm;
back_from_confirm:

	/* Lockless fast path for the non-corking case */
	if (!corkreq) {
		struct sk_buff *skb;

		skb = ip6_make_skb(sk, getfrag, msg, ulen,
				   sizeof(struct udphdr), &ipc6,
				   &fl6, (struct rt6_info *)dst,
				   msg->msg_flags, &sockc);
		err = PTR_ERR(skb);
		if (!IS_ERR_OR_NULL(skb))
			err = udp_v6_send_skb(skb, &fl6);
		goto release_dst;
	}

	lock_sock(sk);
	if (unlikely(up->pending)) {
		/* The socket is already corked while preparing it. */
		/* ... which is an evident application bug. --ANK */
		release_sock(sk);

		net_dbg_ratelimited("udp cork app bug 2\n");
		err = -EINVAL;
		goto out;
	}

	up->pending = AF_INET6;

do_append_data:
	if (ipc6.dontfrag < 0)
		ipc6.dontfrag = np->dontfrag;
	up->len += ulen;
	err = ip6_append_data(sk, getfrag, msg, ulen, sizeof(struct udphdr),
			      &ipc6, &fl6, (struct rt6_info *)dst,
			      corkreq ? msg->msg_flags|MSG_MORE : msg->msg_flags, &sockc);
	if (err)
		udp_v6_flush_pending_frames(sk);
	else if (!corkreq)
		err = udp_v6_push_pending_frames(sk);
	else if (unlikely(skb_queue_empty(&sk->sk_write_queue)))
		up->pending = 0;

	if (err > 0)
		err = np->recverr ? net_xmit_errno(err) : 0;
	release_sock(sk);

release_dst:
	if (dst) {
		if (connected) {
			ip6_dst_store(sk, dst,
				      ipv6_addr_equal(&fl6.daddr, &sk->sk_v6_daddr) ?
				      &sk->sk_v6_daddr : NULL,
#ifdef CONFIG_IPV6_SUBTREES
				      ipv6_addr_equal(&fl6.saddr, &np->saddr) ?
				      &np->saddr :
#endif
				      NULL);
		} else {
			dst_release(dst);
		}
		dst = NULL;
	}

out:
	dst_release(dst);
	fl6_sock_release(flowlabel);
	txopt_put(opt_to_free);
	if (!err)
		return len;
	/*
	 * ENOBUFS = no kernel mem, SOCK_NOSPACE = no sndbuf space.  Reporting
	 * ENOBUFS might not be good (it's not tunable per se), but otherwise
	 * we don't have a good statistic (IpOutDiscards but it can be too many
	 * things).  We could add another new stat but at least for now that
	 * seems like overkill.
	 */
	if (err == -ENOBUFS || test_bit(SOCK_NOSPACE, &sk->sk_socket->flags)) {
		UDP6_INC_STATS(sock_net(sk),
			       UDP_MIB_SNDBUFERRORS, is_udplite);
	}
	return err;

do_confirm:
	if (msg->msg_flags & MSG_PROBE)
		dst_confirm_neigh(dst, &fl6.daddr);
	if (!(msg->msg_flags&MSG_PROBE) || len)
		goto back_from_confirm;
	err = 0;
	goto out;
}

void udpv6_destroy_sock(struct sock *sk)
{
	struct udp_sock *up = udp_sk(sk);
	lock_sock(sk);
	udp_v6_flush_pending_frames(sk);
	release_sock(sk);

	if (static_key_false(&udpv6_encap_needed) && up->encap_type) {
		void (*encap_destroy)(struct sock *sk);
		encap_destroy = ACCESS_ONCE(up->encap_destroy);
		if (encap_destroy)
			encap_destroy(sk);
	}

	inet6_destroy_sock(sk);
}

/*
 *	Socket option code for UDP
 */
int udpv6_setsockopt(struct sock *sk, int level, int optname,
		     char __user *optval, unsigned int optlen)
{
	if (level == SOL_UDP  ||  level == SOL_UDPLITE)
		return udp_lib_setsockopt(sk, level, optname, optval, optlen,
					  udp_v6_push_pending_frames);
	return ipv6_setsockopt(sk, level, optname, optval, optlen);
}

#ifdef CONFIG_COMPAT
int compat_udpv6_setsockopt(struct sock *sk, int level, int optname,
			    char __user *optval, unsigned int optlen)
{
	if (level == SOL_UDP  ||  level == SOL_UDPLITE)
		return udp_lib_setsockopt(sk, level, optname, optval, optlen,
					  udp_v6_push_pending_frames);
	return compat_ipv6_setsockopt(sk, level, optname, optval, optlen);
}
#endif

int udpv6_getsockopt(struct sock *sk, int level, int optname,
		     char __user *optval, int __user *optlen)
{
	if (level == SOL_UDP  ||  level == SOL_UDPLITE)
		return udp_lib_getsockopt(sk, level, optname, optval, optlen);
	return ipv6_getsockopt(sk, level, optname, optval, optlen);
}

#ifdef CONFIG_COMPAT
int compat_udpv6_getsockopt(struct sock *sk, int level, int optname,
			    char __user *optval, int __user *optlen)
{
	if (level == SOL_UDP  ||  level == SOL_UDPLITE)
		return udp_lib_getsockopt(sk, level, optname, optval, optlen);
	return compat_ipv6_getsockopt(sk, level, optname, optval, optlen);
}
#endif

/* thinking of making this const? Don't.
 * early_demux can change based on sysctl.
 */
static struct inet6_protocol udpv6_protocol = {
	.early_demux	=	udp_v6_early_demux,
	.early_demux_handler =  udp_v6_early_demux,
	.handler	=	udpv6_rcv,
	.err_handler	=	udpv6_err,
	.flags		=	INET6_PROTO_NOPOLICY|INET6_PROTO_FINAL,
};

/* ------------------------------------------------------------------------ */
#ifdef CONFIG_PROC_FS
int udp6_seq_show(struct seq_file *seq, void *v)
{
	if (v == SEQ_START_TOKEN) {
		seq_puts(seq, IPV6_SEQ_DGRAM_HEADER);
	} else {
		int bucket = ((struct udp_iter_state *)seq->private)->bucket;
		struct inet_sock *inet = inet_sk(v);
		__u16 srcp = ntohs(inet->inet_sport);
		__u16 destp = ntohs(inet->inet_dport);
		ip6_dgram_sock_seq_show(seq, v, srcp, destp, bucket);
	}
	return 0;
}

static const struct file_operations udp6_afinfo_seq_fops = {
	.owner    = THIS_MODULE,
	.open     = udp_seq_open,
	.read     = seq_read,
	.llseek   = seq_lseek,
	.release  = seq_release_net
};

static struct udp_seq_afinfo udp6_seq_afinfo = {
	.name		= "udp6",
	.family		= AF_INET6,
	.udp_table	= &udp_table,
	.seq_fops	= &udp6_afinfo_seq_fops,
	.seq_ops	= {
		.show		= udp6_seq_show,
	},
};

int __net_init udp6_proc_init(struct net *net)
{
	return udp_proc_register(net, &udp6_seq_afinfo);
}

void udp6_proc_exit(struct net *net)
{
	udp_proc_unregister(net, &udp6_seq_afinfo);
}
#endif /* CONFIG_PROC_FS */

/* ------------------------------------------------------------------------ */

struct proto udpv6_prot = {
	.name		   = "UDPv6",
	.owner		   = THIS_MODULE,
	.close		   = udp_lib_close,
	.connect	   = ip6_datagram_connect,
	.disconnect	   = udp_disconnect,
	.ioctl		   = udp_ioctl,
	.init		   = udp_init_sock,
	.destroy	   = udpv6_destroy_sock,
	.setsockopt	   = udpv6_setsockopt,
	.getsockopt	   = udpv6_getsockopt,
	.sendmsg	   = udpv6_sendmsg,
	.recvmsg	   = udpv6_recvmsg,
	.release_cb	   = ip6_datagram_release_cb,
	.hash		   = udp_lib_hash,
	.unhash		   = udp_lib_unhash,
	.rehash		   = udp_v6_rehash,
	.get_port	   = udp_v6_get_port,
	.memory_allocated  = &udp_memory_allocated,
	.sysctl_mem	   = sysctl_udp_mem,
	.sysctl_wmem	   = &sysctl_udp_wmem_min,
	.sysctl_rmem	   = &sysctl_udp_rmem_min,
	.obj_size	   = sizeof(struct udp6_sock),
	.h.udp_table	   = &udp_table,
#ifdef CONFIG_COMPAT
	.compat_setsockopt = compat_udpv6_setsockopt,
	.compat_getsockopt = compat_udpv6_getsockopt,
#endif
	.diag_destroy      = udp_abort,
};

static struct inet_protosw udpv6_protosw = {
	.type =      SOCK_DGRAM,
	.protocol =  IPPROTO_UDP,
	.prot =      &udpv6_prot,
	.ops =       &inet6_dgram_ops,
	.flags =     INET_PROTOSW_PERMANENT,
};

int __init udpv6_init(void)
{
	int ret;

	ret = inet6_add_protocol(&udpv6_protocol, IPPROTO_UDP);
	if (ret)
		goto out;

	ret = inet6_register_protosw(&udpv6_protosw);
	if (ret)
		goto out_udpv6_protocol;
out:
	return ret;

out_udpv6_protocol:
	inet6_del_protocol(&udpv6_protocol, IPPROTO_UDP);
	goto out;
}

void udpv6_exit(void)
{
	inet6_unregister_protosw(&udpv6_protosw);
	inet6_del_protocol(&udpv6_protocol, IPPROTO_UDP);
}<|MERGE_RESOLUTION|>--- conflicted
+++ resolved
@@ -324,11 +324,7 @@
 	struct sock *sk;
 
 	sk =  __udp6_lib_lookup(net, saddr, sport, daddr, dport,
-<<<<<<< HEAD
-				dif, &udp_table, NULL);
-=======
 				dif, 0, &udp_table, NULL);
->>>>>>> bb176f67
 	if (sk && !refcount_inc_not_zero(&sk->sk_refcnt))
 		sk = NULL;
 	return sk;
