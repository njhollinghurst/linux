/* SPDX-License-Identifier: GPL-2.0-only */
/*
 * Ceph cache definitions.
 *
 *  Copyright (C) 2013 by Adfin Solutions, Inc. All Rights Reserved.
 *  Written by Milosz Tanski (milosz@adfin.com)
 */

#ifndef _CEPH_CACHE_H
#define _CEPH_CACHE_H

#include <linux/netfs.h>

#ifdef CONFIG_CEPH_FSCACHE
#include <linux/fscache.h>

int ceph_fscache_register_fs(struct ceph_fs_client* fsc, struct fs_context *fc);
void ceph_fscache_unregister_fs(struct ceph_fs_client* fsc);

void ceph_fscache_register_inode_cookie(struct inode *inode);
void ceph_fscache_unregister_inode_cookie(struct ceph_inode_info* ci);

void ceph_fscache_use_cookie(struct inode *inode, bool will_modify);
void ceph_fscache_unuse_cookie(struct inode *inode, bool update);

void ceph_fscache_update(struct inode *inode);
void ceph_fscache_invalidate(struct inode *inode, bool dio_write);

static inline struct fscache_cookie *ceph_fscache_cookie(struct ceph_inode_info *ci)
{
<<<<<<< HEAD
	return netfs_i_cookie(&ci->vfs_inode);
=======
	return netfs_i_cookie(&ci->netfs);
>>>>>>> 88084a3d
}

static inline void ceph_fscache_resize(struct inode *inode, loff_t to)
{
	struct ceph_inode_info *ci = ceph_inode(inode);
	struct fscache_cookie *cookie = ceph_fscache_cookie(ci);

	if (cookie) {
		ceph_fscache_use_cookie(inode, true);
		fscache_resize_cookie(cookie, to);
		ceph_fscache_unuse_cookie(inode, true);
	}
}

static inline void ceph_fscache_unpin_writeback(struct inode *inode,
						struct writeback_control *wbc)
{
	fscache_unpin_writeback(wbc, ceph_fscache_cookie(ceph_inode(inode)));
}

static inline int ceph_fscache_dirty_folio(struct address_space *mapping,
		struct folio *folio)
{
	struct ceph_inode_info *ci = ceph_inode(mapping->host);

	return fscache_dirty_folio(mapping, folio, ceph_fscache_cookie(ci));
}

static inline int ceph_begin_cache_operation(struct netfs_io_request *rreq)
{
	struct fscache_cookie *cookie = ceph_fscache_cookie(ceph_inode(rreq->inode));

	return fscache_begin_read_operation(&rreq->cache_resources, cookie);
}

static inline bool ceph_is_cache_enabled(struct inode *inode)
{
	return fscache_cookie_enabled(ceph_fscache_cookie(ceph_inode(inode)));
}

static inline void ceph_fscache_note_page_release(struct inode *inode)
{
	struct ceph_inode_info *ci = ceph_inode(inode);

	fscache_note_page_release(ceph_fscache_cookie(ci));
}
#else /* CONFIG_CEPH_FSCACHE */
static inline int ceph_fscache_register_fs(struct ceph_fs_client* fsc,
					   struct fs_context *fc)
{
	return 0;
}

static inline void ceph_fscache_unregister_fs(struct ceph_fs_client* fsc)
{
}

static inline void ceph_fscache_register_inode_cookie(struct inode *inode)
{
}

static inline void ceph_fscache_unregister_inode_cookie(struct ceph_inode_info* ci)
{
}

static inline void ceph_fscache_use_cookie(struct inode *inode, bool will_modify)
{
}

static inline void ceph_fscache_unuse_cookie(struct inode *inode, bool update)
{
}

static inline void ceph_fscache_update(struct inode *inode)
{
}

static inline void ceph_fscache_invalidate(struct inode *inode, bool dio_write)
{
}

static inline struct fscache_cookie *ceph_fscache_cookie(struct ceph_inode_info *ci)
{
	return NULL;
}

static inline void ceph_fscache_resize(struct inode *inode, loff_t to)
{
}

static inline void ceph_fscache_unpin_writeback(struct inode *inode,
						struct writeback_control *wbc)
{
}

static inline int ceph_fscache_dirty_folio(struct address_space *mapping,
		struct folio *folio)
{
	return filemap_dirty_folio(mapping, folio);
}

static inline bool ceph_is_cache_enabled(struct inode *inode)
{
	return false;
}

static inline int ceph_begin_cache_operation(struct netfs_io_request *rreq)
{
	return -ENOBUFS;
}

static inline void ceph_fscache_note_page_release(struct inode *inode)
{
}
#endif /* CONFIG_CEPH_FSCACHE */

#endif<|MERGE_RESOLUTION|>--- conflicted
+++ resolved
@@ -28,11 +28,7 @@
 
 static inline struct fscache_cookie *ceph_fscache_cookie(struct ceph_inode_info *ci)
 {
-<<<<<<< HEAD
-	return netfs_i_cookie(&ci->vfs_inode);
-=======
 	return netfs_i_cookie(&ci->netfs);
->>>>>>> 88084a3d
 }
 
 static inline void ceph_fscache_resize(struct inode *inode, loff_t to)
