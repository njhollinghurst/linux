--- conflicted
+++ resolved
@@ -784,11 +784,8 @@
 		return true;
 	if (reg == LPASS_HDMI_TX_VBIT_CTL_ADDR(v))
 		return true;
-<<<<<<< HEAD
-=======
 	if (reg == LPASS_HDMI_TX_PARITY_ADDR(v))
 		return true;
->>>>>>> 73c091a2
 
 	for (i = 0; i < v->hdmi_rdma_channels; ++i) {
 		if (reg == LPAIF_HDMI_RDMACURR_REG(v, i))
