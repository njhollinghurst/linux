--- conflicted
+++ resolved
@@ -3228,14 +3228,9 @@
 	}
 
 	err = snd_devm_card_new(&pci->dev, index[dev], id[dev], THIS_MODULE,
-<<<<<<< HEAD
-				sizeof(*cm), &card);
-=======
 				sizeof(struct cmipci), &card);
->>>>>>> df0cc57e
 	if (err < 0)
 		return err;
-	cm = card->private_data;
 	
 	switch (pci->device) {
 	case PCI_DEVICE_ID_CMEDIA_CM8738:
